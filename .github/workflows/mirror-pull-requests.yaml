--- conflicted
+++ resolved
@@ -27,13 +27,9 @@
 
       - name: Fetch upstream refs
         run: |
-<<<<<<< HEAD
-          git fetch origin '+refs/heads/*:refs/remotes/origin/*'
-=======
           git fetch origin --unshallow
           git fetch origin '+refs/heads/*:refs/remotes/origin/*'
           git fetch origin '+refs/heads/master:refs/heads/master' || git pull
->>>>>>> d586cafb
           git fetch origin '+refs/tags/*:refs/tags/*'
           git fetch origin '+refs/pull/*:refs/pull/*'
           git fetch origin '+refs/devtools/*:refs/devtools/*'
