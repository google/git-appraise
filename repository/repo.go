/*
Copyright 2015 Google Inc. All rights reserved.

Licensed under the Apache License, Version 2.0 (the "License");
you may not use this file except in compliance with the License.
You may obtain a copy of the License at

    http://www.apache.org/licenses/LICENSE-2.0

Unless required by applicable law or agreed to in writing, software
distributed under the License is distributed on an "AS IS" BASIS,
WITHOUT WARRANTIES OR CONDITIONS OF ANY KIND, either express or implied.
See the License for the specific language governing permissions and
limitations under the License.
*/

// Package repository contains helper methods for working with a Git repo.
package repository

import (
	"crypto/sha1"
	"fmt"
)

// Note represents the contents of a git-note
type Note []byte

// Hash returns a hash of the given note
func (n Note) Hash() string {
	return fmt.Sprintf("%x", sha1.Sum([]byte(n)))
}

// CommitDetails represents the contents of a commit.
type CommitDetails struct {
	Author         string   `json:"author,omitempty"`
	AuthorEmail    string   `json:"authorEmail,omitempty"`
<<<<<<< HEAD
=======
	AuthorTime     string   `json:"authorTime,omitempty"`
>>>>>>> d586cafb
	Committer      string   `json:"committer,omitempty"`
	CommitterEmail string   `json:"committerEmail,omitempty"`
	Tree           string   `json:"tree,omitempty"`
	Time           string   `json:"time,omitempty"`
	Parents        []string `json:"parents,omitempty"`
	Summary        string   `json:"summary,omitempty"`
}

type TreeChild interface {
	// Type returns the type of the child object (e.g. "blob" vs. "tree").
	Type() string

<<<<<<< HEAD
	// Store writes the object to the given repository and returns its hash.
=======
	// Store writes the object to the repository and returns its hash.
>>>>>>> d586cafb
	Store(repo Repo) (string, error)
}

// Blob represents a (non-directory) file stored in a repository.
<<<<<<< HEAD
type Blob struct {
	Contents string

	savedHash string
=======
//
// Blob objects are immutable.
type Blob struct {
	savedHashes map[Repo]string
	contents    string
}

// NewBlob returns a new *Blob object tied to the given repo with the given contents.
func NewBlob(contents string) *Blob {
	savedHashes := make(map[Repo]string)
	return &Blob{
		savedHashes: savedHashes,
		contents:    contents,
	}
>>>>>>> d586cafb
}

func (b *Blob) Type() string {
	return "blob"
}

func (b *Blob) Store(repo Repo) (string, error) {
<<<<<<< HEAD
	return repo.StoreBlob(b)
}

// Tree represents a directory stored in a repository.
type Tree struct {
	contents  map[string]TreeChild
	savedHash string
}

func NewTree() *Tree {
	return &Tree{contents: make(map[string]TreeChild)}
=======
	if savedHash := b.savedHashes[repo]; savedHash != "" {
		return savedHash, nil
	}
	savedHash, err := repo.StoreBlob(b.Contents())
	if err == nil && savedHash != "" {
		b.savedHashes[repo] = savedHash
	}
	return savedHash, nil
}

// Contents returns the contents of the blob
func (b *Blob) Contents() string {
	return b.contents
}

// Tree represents a directory stored in a repository.
//
// Tree objects are immutable.
type Tree struct {
	savedHashes map[Repo]string
	contents    map[string]TreeChild
}

// NewTree constructs a new *Tree object tied to the given repo with the given contents.
func NewTree(contents map[string]TreeChild) *Tree {
	immutableContents := make(map[string]TreeChild)
	for k, v := range contents {
		immutableContents[k] = v
	}
	savedHashes := make(map[Repo]string)
	return &Tree{
		savedHashes: savedHashes,
		contents:    immutableContents,
	}
>>>>>>> d586cafb
}

func (t *Tree) Type() string {
	return "tree"
}

func (t *Tree) Store(repo Repo) (string, error) {
<<<<<<< HEAD
	return repo.StoreTree(t)
}

func (t *Tree) Contents() map[string]TreeChild {
	// Since the returned contents are mutable, we have to assume the hash could change.
	t.savedHash = ""
	return t.contents
=======
	if savedHash := t.savedHashes[repo]; savedHash != "" {
		return savedHash, nil
	}
	savedHash, err := repo.StoreTree(t.Contents())
	if err == nil && savedHash != "" {
		t.savedHashes[repo] = savedHash
	}
	return savedHash, nil
}

// Contents returns a map of the child elements of the tree.
//
// The returned map is mutable, but changes made to it have no
// effect on the underly Tree object.
func (t *Tree) Contents() map[string]TreeChild {
	result := make(map[string]TreeChild)
	for k, v := range t.contents {
		result[k] = v
	}
	return result
>>>>>>> d586cafb
}

// Repo represents a source code repository.
type Repo interface {
	// GetPath returns the path to the repo.
	GetPath() string

	// GetRepoStateHash returns a hash which embodies the entire current state of a repository.
	GetRepoStateHash() (string, error)

	// GetUserEmail returns the email address that the user has used to configure git.
	GetUserEmail() (string, error)

	// GetUserSigningKey returns the key id the user has configured for
	// sigining git artifacts.
	GetUserSigningKey() (string, error)

	// GetCoreEditor returns the name of the editor that the user has used to configure git.
	GetCoreEditor() (string, error)

	// GetSubmitStrategy returns the way in which a review is submitted
	GetSubmitStrategy() (string, error)

	// HasUncommittedChanges returns true if there are local, uncommitted changes.
	HasUncommittedChanges() (bool, error)

	// HasRef checks whether the specified ref exists in the repo.
	HasRef(ref string) (bool, error)

<<<<<<< HEAD
=======
	// HasObject returns whether or not the repo contains an object with the given hash.
	HasObject(hash string) (bool, error)

>>>>>>> d586cafb
	// VerifyCommit verifies that the supplied hash points to a known commit.
	VerifyCommit(hash string) error

	// VerifyGitRef verifies that the supplied ref points to a known commit.
	VerifyGitRef(ref string) error

	// GetHeadRef returns the ref that is the current HEAD.
	GetHeadRef() (string, error)

	// GetCommitHash returns the hash of the commit pointed to by the given ref.
	GetCommitHash(ref string) (string, error)

	// ResolveRefCommit returns the commit pointed to by the given ref, which may be a remote ref.
	//
	// This differs from GetCommitHash which only works on exact matches, in that it will try to
	// intelligently handle the scenario of a ref not existing locally, but being known to exist
	// in a remote repo.
	//
	// This method should be used when a command may be performed by either the reviewer or the
	// reviewee, while GetCommitHash should be used when the encompassing command should only be
	// performed by the reviewee.
	ResolveRefCommit(ref string) (string, error)

	// GetCommitMessage returns the message stored in the commit pointed to by the given ref.
	GetCommitMessage(ref string) (string, error)

	// GetCommitTime returns the commit time of the commit pointed to by the given ref.
	GetCommitTime(ref string) (string, error)

	// GetLastParent returns the last parent of the given commit (as ordered by git).
	GetLastParent(ref string) (string, error)

	// GetCommitDetails returns the details of a commit's metadata.
	GetCommitDetails(ref string) (*CommitDetails, error)

	// MergeBase determines if the first commit that is an ancestor of the two arguments.
	MergeBase(a, b string) (string, error)

	// IsAncestor determines if the first argument points to a commit that is an ancestor of the second.
	IsAncestor(ancestor, descendant string) (bool, error)

	// Diff computes the diff between two given commits.
	Diff(left, right string, diffArgs ...string) (string, error)

	// Show returns the contents of the given file at the given commit.
	Show(commit, path string) (string, error)

	// SwitchToRef changes the currently-checked-out ref.
	SwitchToRef(ref string) error

	// ArchiveRef adds the current commit pointed to by the 'ref' argument
	// under the ref specified in the 'archive' argument.
	//
	// Both the 'ref' and 'archive' arguments are expected to be the fully
	// qualified names of git refs (e.g. 'refs/heads/my-change' or
	// 'refs/archive/devtools').
	//
	// If the ref pointed to by the 'archive' argument does not exist
	// yet, then it will be created.
	ArchiveRef(ref, archive string) error

	// MergeRef merges the given ref into the current one.
	//
	// The ref argument is the ref to merge, and fastForward indicates that the
	// current ref should only move forward, as opposed to creating a bubble merge.
	// The messages argument(s) provide text that should be included in the default
	// merge commit message (separated by blank lines).
	MergeRef(ref string, fastForward bool, messages ...string) error

	// MergeAndSignRef merges the given ref into the current one and signs the
	// merge.
	//
	// The ref argument is the ref to merge, and fastForward indicates that the
	// current ref should only move forward, as opposed to creating a bubble merge.
	// The messages argument(s) provide text that should be included in the default
	// merge commit message (separated by blank lines).
	MergeAndSignRef(ref string, fastForward bool, messages ...string) error

	// RebaseRef rebases the current ref onto the given one.
	RebaseRef(ref string) error

	// RebaseAndSignRef rebases the current ref onto the given one and signs
	// the result.
	RebaseAndSignRef(ref string) error

	// ListCommits returns the list of commits reachable from the given ref.
	//
	// The generated list is in chronological order (with the oldest commit first).
	//
	// If the specified ref does not exist, then this method returns an empty result.
	ListCommits(ref string) []string

	// ListCommitsBetween returns the list of commits between the two given revisions.
	//
	// The "from" parameter is the starting point (exclusive), and the "to"
	// parameter is the ending point (inclusive).
	//
	// The "from" commit does not need to be an ancestor of the "to" commit. If it
	// is not, then the merge base of the two is used as the starting point.
	// Admittedly, this makes calling these the "between" commits is a bit of a
	// misnomer, but it also makes the method easier to use when you want to
	// generate the list of changes in a feature branch, as it eliminates the need
	// to explicitly calculate the merge base. This also makes the semantics of the
	// method compatible with git's built-in "rev-list" command.
	//
	// The generated list is in chronological order (with the oldest commit first).
	ListCommitsBetween(from, to string) ([]string, error)

<<<<<<< HEAD
	// StoreBlob writes the given file to the repository and returns its hash.
	StoreBlob(b *Blob) (string, error)

	// StoreTree writes the given file tree to the repository and returns its hash.
	StoreTree(t *Tree) (string, error)
=======
	// StoreBlob writes the given file contents to the repository and returns its hash.
	StoreBlob(contents string) (string, error)

	// StoreTree writes the given file tree contents to the repository and returns its hash.
	StoreTree(contents map[string]TreeChild) (string, error)
>>>>>>> d586cafb

	// ReadTree reads the file tree pointed to by the given ref or hash from the repository.
	ReadTree(ref string) (*Tree, error)

	// CreateCommit creates a commit object and returns its hash.
<<<<<<< HEAD
	CreateCommit(t *Tree, parents []string, message string) (string, error)

	// CreateCommitFromTreeHash creates a commit object and returns its hash.
	CreateCommitFromTreeHash(treeHash string, parents []string, message string) (string, error)
=======
	CreateCommit(details *CommitDetails) (string, error)

	// CreateCommitWithTree creates a commit object with the given tree and returns its hash.
	CreateCommitWithTree(details *CommitDetails, t *Tree) (string, error)
>>>>>>> d586cafb

	// SetRef sets the commit pointed to by the specified ref to `newCommitHash`,
	// iff the ref currently points `previousCommitHash`.
	SetRef(ref, newCommitHash, previousCommitHash string) error

	// GetNotes reads the notes from the given ref that annotate the given revision.
	GetNotes(notesRef, revision string) []Note

	// GetAllNotes reads the contents of the notes under the given ref for every commit.
	//
	// The returned value is a mapping from commit hash to the list of notes for that commit.
	//
	// This is the batch version of the corresponding GetNotes(...) method.
	GetAllNotes(notesRef string) (map[string][]Note, error)

	// AppendNote appends a note to a revision under the given ref.
	AppendNote(ref, revision string, note Note) error

	// ListNotedRevisions returns the collection of revisions that are annotated by notes in the given ref.
	ListNotedRevisions(notesRef string) []string

	// Remotes returns a list of the remotes.
	Remotes() ([]string, error)

	// Fetch fetches from the given remote using the supplied refspecs.
<<<<<<< HEAD
	Fetch(remote string, fetchSpecs []string) error
=======
	Fetch(remote string, refspecs ...string) error
>>>>>>> d586cafb

	// PushNotes pushes git notes to a remote repo.
	PushNotes(remote, notesRefPattern string) error

	// PullNotes fetches the contents of the given notes ref from a remote repo,
	// and then merges them with the corresponding local notes using the
	// "cat_sort_uniq" strategy.
	PullNotes(remote, notesRefPattern string) error

	// PushNotesAndArchive pushes the given notes and archive refs to a remote repo.
	PushNotesAndArchive(remote, notesRefPattern, archiveRefPattern string) error

	// PullNotesAndArchive fetches the contents of the notes and archives refs from
	// a remote repo, and merges them with the corresponding local refs.
	//
	// For notes refs, we assume that every note can be automatically merged using
	// the 'cat_sort_uniq' strategy (the git-appraise schemas fit that requirement),
	// so we automatically merge the remote notes into the local notes.
	//
	// For "archive" refs, they are expected to be used solely for maintaining
	// reachability of commits that are part of the history of any reviews,
	// so we do not maintain any consistency with their tree objects. Instead,
	// we merely ensure that their history graph includes every commit that we
	// intend to keep.
	PullNotesAndArchive(remote, notesRefPattern, archiveRefPattern string) error

	// MergeNotes merges in the remote's state of the archives reference into
	// the local repository's.
	MergeNotes(remote, notesRefPattern string) error

	// MergeArchives merges in the remote's state of the archives reference
	// into the local repository's.
	MergeArchives(remote, archiveRefPattern string) error

	// MergeForks merges in the remote's state of the forks reference
	// into the local repository's.
	MergeForks(remote, forksRef string) error

	// FetchAndReturnNewReviewHashes fetches the notes "branches" and then
	// susses out the IDs (the revision the review points to) of any new
	// reviews, then returns that list of IDs.
	//
	// This is accomplished by determining which files in the notes tree have
	// changed because the _names_ of these files correspond to the revisions
	// they point to.
	FetchAndReturnNewReviewHashes(remote, notesRefPattern string, devtoolsRefPatterns ...string) ([]string, error)

<<<<<<< HEAD
	// PullNotesForksAndArchive fetches the contents of the notes, forks, and archives
	// refs from  a remote repo, and merges them with the corresponding local refs.
	//
	// For notes refs, we assume that every note can be automatically merged using
	// the 'cat_sort_uniq' strategy (the git-appraise schemas fit that requirement),
	// so we automatically merge the remote notes into the local notes.
	//
	// For the forks ref, we assume that we can merge using the recursive, `ours`,
	// merge strategy.
	//
	// For "archive" refs, they are expected to be used solely for maintaining
	// reachability of commits that are part of the history of any reviews,
	// so we do not maintain any consistency with their tree objects. Instead,
	// we merely ensure that their history graph includes every commit that we
	// intend to keep.
	//
	// The returned slice contains a list of all objects for which new notes were
	// fetched from the remote.
	PullNotesForksAndArchive(remote, notesRefPattern, forksRef, archiveRefPattern string) ([]string, error)

=======
>>>>>>> d586cafb
	// Push pushes the given refs to a remote repo.
	Push(remote string, refPattern ...string) error
}<|MERGE_RESOLUTION|>--- conflicted
+++ resolved
@@ -34,10 +34,7 @@
 type CommitDetails struct {
 	Author         string   `json:"author,omitempty"`
 	AuthorEmail    string   `json:"authorEmail,omitempty"`
-<<<<<<< HEAD
-=======
 	AuthorTime     string   `json:"authorTime,omitempty"`
->>>>>>> d586cafb
 	Committer      string   `json:"committer,omitempty"`
 	CommitterEmail string   `json:"committerEmail,omitempty"`
 	Tree           string   `json:"tree,omitempty"`
@@ -50,21 +47,11 @@
 	// Type returns the type of the child object (e.g. "blob" vs. "tree").
 	Type() string
 
-<<<<<<< HEAD
-	// Store writes the object to the given repository and returns its hash.
-=======
 	// Store writes the object to the repository and returns its hash.
->>>>>>> d586cafb
 	Store(repo Repo) (string, error)
 }
 
 // Blob represents a (non-directory) file stored in a repository.
-<<<<<<< HEAD
-type Blob struct {
-	Contents string
-
-	savedHash string
-=======
 //
 // Blob objects are immutable.
 type Blob struct {
@@ -79,7 +66,6 @@
 		savedHashes: savedHashes,
 		contents:    contents,
 	}
->>>>>>> d586cafb
 }
 
 func (b *Blob) Type() string {
@@ -87,19 +73,6 @@
 }
 
 func (b *Blob) Store(repo Repo) (string, error) {
-<<<<<<< HEAD
-	return repo.StoreBlob(b)
-}
-
-// Tree represents a directory stored in a repository.
-type Tree struct {
-	contents  map[string]TreeChild
-	savedHash string
-}
-
-func NewTree() *Tree {
-	return &Tree{contents: make(map[string]TreeChild)}
-=======
 	if savedHash := b.savedHashes[repo]; savedHash != "" {
 		return savedHash, nil
 	}
@@ -134,7 +107,6 @@
 		savedHashes: savedHashes,
 		contents:    immutableContents,
 	}
->>>>>>> d586cafb
 }
 
 func (t *Tree) Type() string {
@@ -142,15 +114,6 @@
 }
 
 func (t *Tree) Store(repo Repo) (string, error) {
-<<<<<<< HEAD
-	return repo.StoreTree(t)
-}
-
-func (t *Tree) Contents() map[string]TreeChild {
-	// Since the returned contents are mutable, we have to assume the hash could change.
-	t.savedHash = ""
-	return t.contents
-=======
 	if savedHash := t.savedHashes[repo]; savedHash != "" {
 		return savedHash, nil
 	}
@@ -171,7 +134,6 @@
 		result[k] = v
 	}
 	return result
->>>>>>> d586cafb
 }
 
 // Repo represents a source code repository.
@@ -201,12 +163,9 @@
 	// HasRef checks whether the specified ref exists in the repo.
 	HasRef(ref string) (bool, error)
 
-<<<<<<< HEAD
-=======
 	// HasObject returns whether or not the repo contains an object with the given hash.
 	HasObject(hash string) (bool, error)
 
->>>>>>> d586cafb
 	// VerifyCommit verifies that the supplied hash points to a known commit.
 	VerifyCommit(hash string) error
 
@@ -315,35 +274,20 @@
 	// The generated list is in chronological order (with the oldest commit first).
 	ListCommitsBetween(from, to string) ([]string, error)
 
-<<<<<<< HEAD
-	// StoreBlob writes the given file to the repository and returns its hash.
-	StoreBlob(b *Blob) (string, error)
-
-	// StoreTree writes the given file tree to the repository and returns its hash.
-	StoreTree(t *Tree) (string, error)
-=======
 	// StoreBlob writes the given file contents to the repository and returns its hash.
 	StoreBlob(contents string) (string, error)
 
 	// StoreTree writes the given file tree contents to the repository and returns its hash.
 	StoreTree(contents map[string]TreeChild) (string, error)
->>>>>>> d586cafb
 
 	// ReadTree reads the file tree pointed to by the given ref or hash from the repository.
 	ReadTree(ref string) (*Tree, error)
 
 	// CreateCommit creates a commit object and returns its hash.
-<<<<<<< HEAD
-	CreateCommit(t *Tree, parents []string, message string) (string, error)
-
-	// CreateCommitFromTreeHash creates a commit object and returns its hash.
-	CreateCommitFromTreeHash(treeHash string, parents []string, message string) (string, error)
-=======
 	CreateCommit(details *CommitDetails) (string, error)
 
 	// CreateCommitWithTree creates a commit object with the given tree and returns its hash.
 	CreateCommitWithTree(details *CommitDetails, t *Tree) (string, error)
->>>>>>> d586cafb
 
 	// SetRef sets the commit pointed to by the specified ref to `newCommitHash`,
 	// iff the ref currently points `previousCommitHash`.
@@ -369,11 +313,7 @@
 	Remotes() ([]string, error)
 
 	// Fetch fetches from the given remote using the supplied refspecs.
-<<<<<<< HEAD
-	Fetch(remote string, fetchSpecs []string) error
-=======
 	Fetch(remote string, refspecs ...string) error
->>>>>>> d586cafb
 
 	// PushNotes pushes git notes to a remote repo.
 	PushNotes(remote, notesRefPattern string) error
@@ -421,7 +361,6 @@
 	// they point to.
 	FetchAndReturnNewReviewHashes(remote, notesRefPattern string, devtoolsRefPatterns ...string) ([]string, error)
 
-<<<<<<< HEAD
 	// PullNotesForksAndArchive fetches the contents of the notes, forks, and archives
 	// refs from  a remote repo, and merges them with the corresponding local refs.
 	//
@@ -442,8 +381,6 @@
 	// fetched from the remote.
 	PullNotesForksAndArchive(remote, notesRefPattern, forksRef, archiveRefPattern string) ([]string, error)
 
-=======
->>>>>>> d586cafb
 	// Push pushes the given refs to a remote repo.
 	Push(remote string, refPattern ...string) error
 }