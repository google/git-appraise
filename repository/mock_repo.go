/*
Copyright 2015 Google Inc. All rights reserved.

Licensed under the Apache License, Version 2.0 (the "License");
you may not use this file except in compliance with the License.
You may obtain a copy of the License at

    http://www.apache.org/licenses/LICENSE-2.0

Unless required by applicable law or agreed to in writing, software
distributed under the License is distributed on an "AS IS" BASIS,
WITHOUT WARRANTIES OR CONDITIONS OF ANY KIND, either express or implied.
See the License for the specific language governing permissions and
limitations under the License.
*/

package repository

import (
	"crypto/sha1"
	"encoding/json"
	"errors"
	"fmt"
	"strings"
)

// Constants used for testing.
// We initialize our mock repo with two branches (one of which holds a pending review),
// and commit history that looks like this:
//
//  Master Branch:    A--B--D--E--F--J
//                     \   /    \  \
//                       C       \  \
//                                \  \
//  Review Branch:                 G--H--I
//
// Where commits "B" and "D" represent reviews that have been submitted, and "G"
// is a pending review.
const (
	TestTargetRef          = "refs/heads/master"
	TestReviewRef          = "refs/heads/ojarjur/mychange"
	TestAlternateReviewRef = "refs/review/mychange"
	TestRequestsRef        = "refs/notes/devtools/reviews"
	TestCommentsRef        = "refs/notes/devtools/discuss"

	TestCommitA = "A"
	TestCommitB = "B"
	TestCommitC = "C"
	TestCommitD = "D"
	TestCommitE = "E"
	TestCommitF = "F"
	TestCommitG = "G"
	TestCommitH = "H"
	TestCommitI = "I"
	TestCommitJ = "J"

	TestRequestB = `{"timestamp": "0000000001", "reviewRef": "refs/heads/ojarjur/mychange", "targetRef": "refs/heads/master", "requester": "ojarjur", "reviewers": ["ojarjur"], "description": "B"}`
	TestRequestD = `{"timestamp": "0000000002", "reviewRef": "refs/heads/ojarjur/mychange", "targetRef": "refs/heads/master", "requester": "ojarjur", "reviewers": ["ojarjur"], "description": "D"}`
	TestRequestG = `{"timestamp": "0000000004", "reviewRef": "refs/heads/ojarjur/mychange", "targetRef": "refs/heads/master", "requester": "ojarjur", "reviewers": ["ojarjur"], "description": "G"}

{"timestamp": "0000000005", "reviewRef": "refs/heads/ojarjur/mychange", "targetRef": "refs/heads/master", "requester": "ojarjur", "reviewers": ["ojarjur"], "description": "Updated description of G"}

{"timestamp": "0000000005", "reviewRef": "refs/heads/ojarjur/mychange", "targetRef": "refs/heads/master", "requester": "ojarjur", "reviewers": ["ojarjur"], "description": "Final description of G"}`

	TestDiscussB = `{"timestamp": "0000000001", "author": "ojarjur", "location": {"commit": "B"}, "resolved": true}`
	TestDiscussD = `{"timestamp": "0000000003", "author": "ojarjur", "location": {"commit": "E"}, "resolved": true}`
)

type mockCommit struct {
	Message string   `json:"message,omitempty"`
	Time    string   `json:"time,omitempty"`
	Parents []string `json:"parents,omitempty"`
}

// mockRepoForTest defines an instance of Repo that can be used for testing.
type mockRepoForTest struct {
	Head    string
	Refs    map[string]string            `json:"refs,omitempty"`
	Commits map[string]mockCommit        `json:"commits,omitempty"`
	Notes   map[string]map[string]string `json:"notes,omitempty"`
}

func (r *mockRepoForTest) createCommit(message string, time string, parents []string) (string, error) {
	newCommit := mockCommit{
		Message: message,
		Time:    time,
		Parents: parents,
	}
	newCommitJSON, err := json.Marshal(newCommit)
	if err != nil {
		return "", err
	}
	newCommitHash := fmt.Sprintf("%x", sha1.Sum([]byte(newCommitJSON)))
	r.Commits[newCommitHash] = newCommit
	return newCommitHash, nil
}

// NewMockRepoForTest returns a mocked-out instance of the Repo interface that has been pre-populated with test data.
func NewMockRepoForTest() Repo {
	commitA := mockCommit{
		Message: "First commit",
		Time:    "0",
		Parents: nil,
	}
	commitB := mockCommit{
		Message: "Second commit",
		Time:    "1",
		Parents: []string{TestCommitA},
	}
	commitC := mockCommit{
		Message: "No, I'm the second commit",
		Time:    "1",
		Parents: []string{TestCommitA},
	}
	commitD := mockCommit{
		Message: "Fourth commit",
		Time:    "2",
		Parents: []string{TestCommitB, TestCommitC},
	}
	commitE := mockCommit{
		Message: "Fifth commit",
		Time:    "3",
		Parents: []string{TestCommitD},
	}
	commitF := mockCommit{
		Message: "Sixth commit",
		Time:    "4",
		Parents: []string{TestCommitE},
	}
	commitG := mockCommit{
		Message: "No, I'm the sixth commit",
		Time:    "4",
		Parents: []string{TestCommitE},
	}
	commitH := mockCommit{
		Message: "Seventh commit",
		Time:    "5",
		Parents: []string{TestCommitG, TestCommitF},
	}
	commitI := mockCommit{
		Message: "Eighth commit",
		Time:    "6",
		Parents: []string{TestCommitH},
	}
	commitJ := mockCommit{
		Message: "No, I'm the eighth commit",
		Time:    "6",
		Parents: []string{TestCommitF},
	}
	return &mockRepoForTest{
		Head: TestTargetRef,
		Refs: map[string]string{
			TestTargetRef:          TestCommitJ,
			TestReviewRef:          TestCommitI,
			TestAlternateReviewRef: TestCommitI,
		},
		Commits: map[string]mockCommit{
			TestCommitA: commitA,
			TestCommitB: commitB,
			TestCommitC: commitC,
			TestCommitD: commitD,
			TestCommitE: commitE,
			TestCommitF: commitF,
			TestCommitG: commitG,
			TestCommitH: commitH,
			TestCommitI: commitI,
			TestCommitJ: commitJ,
		},
		Notes: map[string]map[string]string{
			TestRequestsRef: map[string]string{
				TestCommitB: TestRequestB,
				TestCommitD: TestRequestD,
				TestCommitG: TestRequestG,
			},
			TestCommentsRef: map[string]string{
				TestCommitB: TestDiscussB,
				TestCommitD: TestDiscussD,
			},
		},
	}
}

// GetPath returns the path to the repo.
func (r *mockRepoForTest) GetPath() string { return "~/mockRepo/" }

// GetRepoStateHash returns a hash which embodies the entire current state of a repository.
func (r *mockRepoForTest) GetRepoStateHash() (string, error) {
	repoJSON, err := json.Marshal(r)
	if err != nil {
		return "", err
	}
	return fmt.Sprintf("%x", sha1.Sum([]byte(repoJSON))), nil
}

// GetUserEmail returns the email address that the user has used to configure git.
func (r *mockRepoForTest) GetUserEmail() (string, error) { return "user@example.com", nil }

// GetUserSigningKey returns the key id the user has configured for
// sigining git artifacts.
func (r *mockRepoForTest) GetUserSigningKey() (string, error) {
	return "gpgsig", nil
}

// GetCoreEditor returns the name of the editor that the user has used to configure git.
func (r *mockRepoForTest) GetCoreEditor() (string, error) { return "vi", nil }

// GetSubmitStrategy returns the way in which a review is submitted
func (r *mockRepoForTest) GetSubmitStrategy() (string, error) { return "merge", nil }

// HasUncommittedChanges returns true if there are local, uncommitted changes.
func (r *mockRepoForTest) HasUncommittedChanges() (bool, error) { return false, nil }

func (r *mockRepoForTest) resolveLocalRef(ref string) (string, error) {
	if ref == "HEAD" {
		ref = r.Head
	}
	if commit, ok := r.Refs[ref]; ok {
		return commit, nil
	}
	if _, ok := r.Commits[ref]; ok {
		return ref, nil
	}
	return "", fmt.Errorf("The ref %q does not exist", ref)
}

// HasRef checks whether the specified ref exists in the repo.
func (r *mockRepoForTest) HasRef(ref string) (bool, error) {
	if _, ok := r.Refs[ref]; !ok {
		return false, nil
	}
	return true, nil
}

<<<<<<< HEAD
=======
// HasObject reports whether or not the repo contains an object with the given hash
func (r *mockRepoForTest) HasObject(hash string) (bool, error) {
	return false, errors.New("Not implemented")
}

>>>>>>> d586cafb
// VerifyCommit verifies that the supplied hash points to a known commit.
func (r *mockRepoForTest) VerifyCommit(hash string) error {
	if _, ok := r.Commits[hash]; !ok {
		return fmt.Errorf("The given hash %q is not a known commit", hash)
	}
	return nil
}

// VerifyGitRef verifies that the supplied ref points to a known commit.
func (r *mockRepoForTest) VerifyGitRef(ref string) error {
	_, err := r.resolveLocalRef(ref)
	return err
}

// GetHeadRef returns the ref that is the current HEAD.
func (r *mockRepoForTest) GetHeadRef() (string, error) { return r.Head, nil }

// GetCommitHash returns the hash of the commit pointed to by the given ref.
func (r *mockRepoForTest) GetCommitHash(ref string) (string, error) {
	err := r.VerifyGitRef(ref)
	if err != nil {
		return "", err
	}
	return r.resolveLocalRef(ref)
}

// ResolveRefCommit returns the commit pointed to by the given ref, which may be a remote ref.
//
// This differs from GetCommitHash which only works on exact matches, in that it will try to
// intelligently handle the scenario of a ref not existing locally, but being known to exist
// in a remote repo.
//
// This method should be used when a command may be performed by either the reviewer or the
// reviewee, while GetCommitHash should be used when the encompassing command should only be
// performed by the reviewee.
func (r *mockRepoForTest) ResolveRefCommit(ref string) (string, error) {
	if commit, err := r.resolveLocalRef(ref); err == nil {
		return commit, err
	}
	return r.resolveLocalRef(strings.Replace(ref, "refs/heads/", "refs/remotes/origin/", 1))
}

func (r *mockRepoForTest) getCommit(ref string) (mockCommit, error) {
	commit, err := r.resolveLocalRef(ref)
	return r.Commits[commit], err
}

// GetCommitMessage returns the message stored in the commit pointed to by the given ref.
func (r *mockRepoForTest) GetCommitMessage(ref string) (string, error) {
	commit, err := r.getCommit(ref)
	if err != nil {
		return "", err
	}
	return commit.Message, nil
}

// GetCommitTime returns the commit time of the commit pointed to by the given ref.
func (r *mockRepoForTest) GetCommitTime(ref string) (string, error) {
	commit, err := r.getCommit(ref)
	if err != nil {
		return "", err
	}
	return commit.Time, nil
}

// GetLastParent returns the last parent of the given commit (as ordered by git).
func (r *mockRepoForTest) GetLastParent(ref string) (string, error) {
	commit, err := r.getCommit(ref)
	if len(commit.Parents) > 0 {
		return commit.Parents[len(commit.Parents)-1], err
	}
	return "", err
}

// GetCommitDetails returns the details of a commit's metadata.
func (r *mockRepoForTest) GetCommitDetails(ref string) (*CommitDetails, error) {
	commit, err := r.getCommit(ref)
	if err != nil {
		return nil, err
	}
	var details CommitDetails
	details.Author = "Test Author"
	details.AuthorEmail = "author@example.com"
	details.Summary = commit.Message
	details.Time = commit.Time
	details.Parents = commit.Parents
	return &details, nil
}

// ancestors returns the breadth-first traversal of a commit's ancestors
func (r *mockRepoForTest) ancestors(commit string) ([]string, error) {
	queue := []string{commit}
	var ancestors []string
	for queue != nil {
		var nextQueue []string
		for _, c := range queue {
			commit, err := r.getCommit(c)
			if err != nil {
				return nil, err
			}
			parents := commit.Parents
			nextQueue = append(nextQueue, parents...)
			ancestors = append(ancestors, parents...)
		}
		queue = nextQueue
	}
	return ancestors, nil
}

// IsAncestor determines if the first argument points to a commit that is an ancestor of the second.
func (r *mockRepoForTest) IsAncestor(ancestor, descendant string) (bool, error) {
	var err error
	ancestor, err = r.resolveLocalRef(ancestor)
	if err != nil {
		return false, err
	}
	descendant, err = r.resolveLocalRef(descendant)
	if err != nil {
		return false, err
	}
	if ancestor == descendant {
		return true, nil
	}
	descendantCommit, err := r.getCommit(descendant)
	if err != nil {
		return false, err
	}
	for _, parent := range descendantCommit.Parents {
		if t, e := r.IsAncestor(ancestor, parent); e == nil && t {
			return true, nil
		}
	}
	return false, nil
}

// MergeBase determines if the first commit that is an ancestor of the two arguments.
func (r *mockRepoForTest) MergeBase(a, b string) (string, error) {
	ancestors, err := r.ancestors(a)
	if err != nil {
		return "", err
	}
	for _, ancestor := range ancestors {
		if t, e := r.IsAncestor(ancestor, b); e == nil && t {
			return ancestor, nil
		}
	}
	return "", nil
}

// Diff computes the diff between two given commits.
func (r *mockRepoForTest) Diff(left, right string, diffArgs ...string) (string, error) {
	return fmt.Sprintf("Diff between %q and %q", left, right), nil
}

// Show returns the contents of the given file at the given commit.
func (r *mockRepoForTest) Show(commit, path string) (string, error) {
	return fmt.Sprintf("%s:%s", commit, path), nil
}

// SwitchToRef changes the currently-checked-out ref.
func (r *mockRepoForTest) SwitchToRef(ref string) error {
	r.Head = ref
	return nil
}

// ArchiveRef adds the current commit pointed to by the 'ref' argument
// under the ref specified in the 'archive' argument.
//
// Both the 'ref' and 'archive' arguments are expected to be the fully
// qualified names of git refs (e.g. 'refs/heads/my-change' or
// 'refs/archive/devtools').
//
// If the ref pointed to by the 'archive' argument does not exist
// yet, then it will be created.
func (r *mockRepoForTest) ArchiveRef(ref, archive string) error {
	commitToArchive, err := r.resolveLocalRef(ref)
	if err != nil {
		return err
	}
	var archiveParents []string
	if archiveCommit, err := r.resolveLocalRef(archive); err == nil {
		archiveParents = []string{archiveCommit, commitToArchive}
	} else {
		archiveParents = []string{commitToArchive}
	}
	archiveCommit, err := r.createCommit("Archiving", "Nowish", archiveParents)
	if err != nil {
		return err
	}
	r.Refs[archive] = archiveCommit
	return nil
}

// MergeRef merges the given ref into the current one.
//
// The ref argument is the ref to merge, and fastForward indicates that the
// current ref should only move forward, as opposed to creating a bubble merge.
func (r *mockRepoForTest) MergeRef(ref string, fastForward bool, messages ...string) error {
	newCommitHash, err := r.resolveLocalRef(ref)
	if err != nil {
		return err
	}
	if !fastForward {
		origCommit, err := r.resolveLocalRef(r.Head)
		if err != nil {
			return err
		}
		newCommit, err := r.getCommit(ref)
		if err != nil {
			return err
		}
		message := strings.Join(messages, "\n\n")
		time := newCommit.Time
		parents := []string{origCommit, newCommitHash}
		newCommitHash, err = r.createCommit(message, time, parents)
		if err != nil {
			return err
		}
	}
	r.Refs[r.Head] = newCommitHash
	return nil
}

// MergeAndSignRef merges the given ref into the current one and signs the
// merge.
//
// The ref argument is the ref to merge, and fastForward indicates that the
// current ref should only move forward, as opposed to creating a bubble merge.
func (r *mockRepoForTest) MergeAndSignRef(ref string, fastForward bool,
	messages ...string) error {
	return nil
}

// RebaseRef rebases the current ref onto the given one.
func (r *mockRepoForTest) RebaseRef(ref string) error {
	parentHash := r.Refs[ref]
	origCommit, err := r.getCommit(r.Head)
	if err != nil {
		return err
	}
	newCommitHash, err := r.createCommit(origCommit.Message, origCommit.Time, []string{parentHash})
	if err != nil {
		return err
	}
	if strings.HasPrefix(r.Head, "refs/heads/") {
		r.Refs[r.Head] = newCommitHash
	} else {
		// The current head is not a branch, so updating
		// it should leave us in a detached-head state.
		r.Head = newCommitHash
	}
	return nil
}

// RebaseAndSignRef rebases the current ref onto the given one and signs the
// result.
func (r *mockRepoForTest) RebaseAndSignRef(ref string) error { return nil }

// ListCommits returns the list of commits reachable from the given ref.
//
// The generated list is in chronological order (with the oldest commit first).
//
// If the specified ref does not exist, then this method returns an empty result.
func (r *mockRepoForTest) ListCommits(ref string) []string { return nil }

// ListCommitsBetween returns the list of commits between the two given revisions.
//
// The "from" parameter is the starting point (exclusive), and the "to"
// parameter is the ending point (inclusive).
//
// The "from" commit does not need to be an ancestor of the "to" commit. If it
// is not, then the merge base of the two is used as the starting point.
// Admittedly, this makes calling these the "between" commits is a bit of a
// misnomer, but it also makes the method easier to use when you want to
// generate the list of changes in a feature branch, as it eliminates the need
// to explicitly calculate the merge base. This also makes the semantics of the
// method compatible with git's built-in "rev-list" command.
//
// The generated list is in chronological order (with the oldest commit first).
func (r *mockRepoForTest) ListCommitsBetween(from, to string) ([]string, error) {
	commits := []string{to}
	potentialCommits, _ := r.ancestors(to)
	for _, commit := range potentialCommits {
		blocked, err := r.IsAncestor(commit, from)
		if err != nil {
			return nil, err
		}
		if !blocked {
			commits = append(commits, commit)
		}
	}
	return commits, nil
}

// StoreBlob writes the given file to the repository and returns its hash.
<<<<<<< HEAD
func (r *mockRepoForTest) StoreBlob(b *Blob) (string, error) {
=======
func (r *mockRepoForTest) StoreBlob(contents string) (string, error) {
>>>>>>> d586cafb
	return "", fmt.Errorf("not implemented")
}

// StoreTree writes the given file tree to the repository and returns its hash.
<<<<<<< HEAD
func (r *mockRepoForTest) StoreTree(t *Tree) (string, error) {
=======
func (r *mockRepoForTest) StoreTree(contents map[string]TreeChild) (string, error) {
>>>>>>> d586cafb
	return "", fmt.Errorf("not implemented")
}

// ReadTree reads the file tree pointed to by the given ref or hash from the repository.
func (r *mockRepoForTest) ReadTree(ref string) (*Tree, error) {
	return nil, fmt.Errorf("not implemented")
}

// CreateCommit creates a commit object and returns its hash.
<<<<<<< HEAD
func (r *mockRepoForTest) CreateCommit(t *Tree, parents []string, message string) (string, error) {
	return "", fmt.Errorf("not implemented")
}

// CreateCommitFromTreeHash creates a commit object and returns its hash.
func (r *mockRepoForTest) CreateCommitFromTreeHash(treeHash string, parents []string, message string) (string, error) {
=======
func (r *mockRepoForTest) CreateCommit(details *CommitDetails) (string, error) {
	return "", fmt.Errorf("not implemented")
}

// CreateCommitWithTree creates a commit object with the given tree and returns its hash.
func (r *mockRepoForTest) CreateCommitWithTree(details *CommitDetails, t *Tree) (string, error) {
>>>>>>> d586cafb
	return "", fmt.Errorf("not implemented")
}

// SetRef sets the commit pointed to by the specified ref to `newCommitHash`,
// iff the ref currently points `previousCommitHash`.
func (r *mockRepoForTest) SetRef(ref, newCommitHash, previousCommitHash string) error {
	return fmt.Errorf("not implemented")
}

// GetNotes reads the notes from the given ref that annotate the given revision.
func (r *mockRepoForTest) GetNotes(notesRef, revision string) []Note {
	notesText := r.Notes[notesRef][revision]
	var notes []Note
	for _, line := range strings.Split(notesText, "\n") {
		notes = append(notes, Note(line))
	}
	return notes
}

// GetAllNotes reads the contents of the notes under the given ref for every commit.
//
// The returned value is a mapping from commit hash to the list of notes for that commit.
//
// This is the batch version of the corresponding GetNotes(...) method.
func (r *mockRepoForTest) GetAllNotes(notesRef string) (map[string][]Note, error) {
	notesMap := make(map[string][]Note)
	for _, commit := range r.ListNotedRevisions(notesRef) {
		notesMap[commit] = r.GetNotes(notesRef, commit)
	}
	return notesMap, nil
}

// AppendNote appends a note to a revision under the given ref.
func (r *mockRepoForTest) AppendNote(ref, revision string, note Note) error {
	existingNotes := r.Notes[ref][revision]
	newNotes := existingNotes + "\n" + string(note)
	r.Notes[ref][revision] = newNotes
	return nil
}

// ListNotedRevisions returns the collection of revisions that are annotated by notes in the given ref.
func (r *mockRepoForTest) ListNotedRevisions(notesRef string) []string {
	var revisions []string
	for revision := range r.Notes[notesRef] {
		if _, ok := r.Commits[revision]; ok {
			revisions = append(revisions, revision)
		}
	}
	return revisions
}

// Remotes returns a list of the remotes.
func (r *mockRepoForTest) Remotes() ([]string, error) {
	return []string{"origin"}, nil
}

// Fetch fetches from the given remote using the supplied refspecs.
<<<<<<< HEAD
func (r *mockRepoForTest) Fetch(remote string, fetchSpecs []string) error { return nil }
=======
func (r *mockRepoForTest) Fetch(remote string, refspecs ...string) error { return nil }
>>>>>>> d586cafb

// PushNotes pushes git notes to a remote repo.
func (r *mockRepoForTest) PushNotes(remote, notesRefPattern string) error { return nil }

// PullNotes fetches the contents of the given notes ref from a remote repo,
// and then merges them with the corresponding local notes using the
// "cat_sort_uniq" strategy.
func (r *mockRepoForTest) PullNotes(remote, notesRefPattern string) error { return nil }

// PushNotesAndArchive pushes the given notes and archive refs to a remote repo.
func (r *mockRepoForTest) PushNotesAndArchive(remote, notesRefPattern, archiveRefPattern string) error {
	return nil
}

// PullNotesAndArchive fetches the contents of the notes and archives refs from
// a remote repo, and merges them with the corresponding local refs.
//
// For notes refs, we assume that every note can be automatically merged using
// the 'cat_sort_uniq' strategy (the git-appraise schemas fit that requirement),
// so we automatically merge the remote notes into the local notes.
//
// For "archive" refs, they are expected to be used solely for maintaining
// reachability of commits that are part of the history of any reviews,
// so we do not maintain any consistency with their tree objects. Instead,
// we merely ensure that their history graph includes every commit that we
// intend to keep.
func (r *mockRepoForTest) PullNotesAndArchive(remote, notesRefPattern, archiveRefPattern string) error {
	return nil
}

// MergeNotes merges in the remote's state of the archives reference into
// the local repository's.
func (r *mockRepoForTest) MergeNotes(remote, notesRefPattern string) error {
	return nil
}

// MergeArchives merges in the remote's state of the archives reference into
// the local repository's.
func (r *mockRepoForTest) MergeArchives(remote, archiveRefPattern string) error {
<<<<<<< HEAD
	return nil
}

// MergeForks merges in the remote's state of the forks reference
// into the local repository's.
func (r *mockRepoForTest) MergeForks(remote, forksRef string) error {
=======
>>>>>>> d586cafb
	return nil
}

// FetchAndReturnNewReviewHashes fetches the notes "branches" and then susses
// out the IDs (the revision the review points to) of any new reviews, then
// returns that list of IDs.
//
// This is accomplished by determining which files in the notes tree have
// changed because the _names_ of these files correspond to the revisions they
// point to.
func (r *mockRepoForTest) FetchAndReturnNewReviewHashes(remote, notesRefPattern string, devtoolsRefPatterns ...string) ([]string, error) {
	return nil, nil
}

<<<<<<< HEAD
// PullNotesForksAndArchive fetches the contents of the notes, forks, and archives
// refs from  a remote repo, and merges them with the corresponding local refs.
//
// For notes refs, we assume that every note can be automatically merged using
// the 'cat_sort_uniq' strategy (the git-appraise schemas fit that requirement),
// so we automatically merge the remote notes into the local notes.
//
// For the forks ref, we assume that we can merge using the recursive, `ours`,
// merge strategy.
//
// For "archive" refs, they are expected to be used solely for maintaining
// reachability of commits that are part of the history of any reviews,
// so we do not maintain any consistency with their tree objects. Instead,
// we merely ensure that their history graph includes every commit that we
// intend to keep.
func (r *mockRepoForTest) PullNotesForksAndArchive(remote, notesRefPattern, forksRef, archiveRefPattern string) ([]string, error) {
	return nil, nil
}

=======
>>>>>>> d586cafb
// Push pushes the given refs to a remote repo.
func (r *mockRepoForTest) Push(remote string, refPattern ...string) error {
	return nil
}<|MERGE_RESOLUTION|>--- conflicted
+++ resolved
@@ -231,14 +231,11 @@
 	return true, nil
 }
 
-<<<<<<< HEAD
-=======
 // HasObject reports whether or not the repo contains an object with the given hash
 func (r *mockRepoForTest) HasObject(hash string) (bool, error) {
 	return false, errors.New("Not implemented")
 }
 
->>>>>>> d586cafb
 // VerifyCommit verifies that the supplied hash points to a known commit.
 func (r *mockRepoForTest) VerifyCommit(hash string) error {
 	if _, ok := r.Commits[hash]; !ok {
@@ -534,20 +531,12 @@
 }
 
 // StoreBlob writes the given file to the repository and returns its hash.
-<<<<<<< HEAD
-func (r *mockRepoForTest) StoreBlob(b *Blob) (string, error) {
-=======
 func (r *mockRepoForTest) StoreBlob(contents string) (string, error) {
->>>>>>> d586cafb
 	return "", fmt.Errorf("not implemented")
 }
 
 // StoreTree writes the given file tree to the repository and returns its hash.
-<<<<<<< HEAD
-func (r *mockRepoForTest) StoreTree(t *Tree) (string, error) {
-=======
 func (r *mockRepoForTest) StoreTree(contents map[string]TreeChild) (string, error) {
->>>>>>> d586cafb
 	return "", fmt.Errorf("not implemented")
 }
 
@@ -557,21 +546,12 @@
 }
 
 // CreateCommit creates a commit object and returns its hash.
-<<<<<<< HEAD
-func (r *mockRepoForTest) CreateCommit(t *Tree, parents []string, message string) (string, error) {
-	return "", fmt.Errorf("not implemented")
-}
-
-// CreateCommitFromTreeHash creates a commit object and returns its hash.
-func (r *mockRepoForTest) CreateCommitFromTreeHash(treeHash string, parents []string, message string) (string, error) {
-=======
 func (r *mockRepoForTest) CreateCommit(details *CommitDetails) (string, error) {
 	return "", fmt.Errorf("not implemented")
 }
 
 // CreateCommitWithTree creates a commit object with the given tree and returns its hash.
 func (r *mockRepoForTest) CreateCommitWithTree(details *CommitDetails, t *Tree) (string, error) {
->>>>>>> d586cafb
 	return "", fmt.Errorf("not implemented")
 }
 
@@ -629,11 +609,7 @@
 }
 
 // Fetch fetches from the given remote using the supplied refspecs.
-<<<<<<< HEAD
-func (r *mockRepoForTest) Fetch(remote string, fetchSpecs []string) error { return nil }
-=======
 func (r *mockRepoForTest) Fetch(remote string, refspecs ...string) error { return nil }
->>>>>>> d586cafb
 
 // PushNotes pushes git notes to a remote repo.
 func (r *mockRepoForTest) PushNotes(remote, notesRefPattern string) error { return nil }
@@ -673,15 +649,12 @@
 // MergeArchives merges in the remote's state of the archives reference into
 // the local repository's.
 func (r *mockRepoForTest) MergeArchives(remote, archiveRefPattern string) error {
-<<<<<<< HEAD
 	return nil
 }
 
 // MergeForks merges in the remote's state of the forks reference
 // into the local repository's.
 func (r *mockRepoForTest) MergeForks(remote, forksRef string) error {
-=======
->>>>>>> d586cafb
 	return nil
 }
 
@@ -696,7 +669,6 @@
 	return nil, nil
 }
 
-<<<<<<< HEAD
 // PullNotesForksAndArchive fetches the contents of the notes, forks, and archives
 // refs from  a remote repo, and merges them with the corresponding local refs.
 //
@@ -716,8 +688,6 @@
 	return nil, nil
 }
 
-=======
->>>>>>> d586cafb
 // Push pushes the given refs to a remote repo.
 func (r *mockRepoForTest) Push(remote string, refPattern ...string) error {
 	return nil
