--- conflicted
+++ resolved
@@ -634,7 +634,35 @@
 	return nil
 }
 
-<<<<<<< HEAD
+// MergeNotes merges in the remote's state of the archives reference into
+// the local repository's.
+func (r *mockRepoForTest) MergeNotes(remote, notesRefPattern string) error {
+	return nil
+}
+
+// MergeArchives merges in the remote's state of the archives reference into
+// the local repository's.
+func (r *mockRepoForTest) MergeArchives(remote, archiveRefPattern string) error {
+	return nil
+}
+
+// MergeForks merges in the remote's state of the forks reference
+// into the local repository's.
+func (r *mockRepoForTest) MergeForks(remote, forksRef string) error {
+	return nil
+}
+
+// FetchAndReturnNewReviewHashes fetches the notes "branches" and then susses
+// out the IDs (the revision the review points to) of any new reviews, then
+// returns that list of IDs.
+//
+// This is accomplished by determining which files in the notes tree have
+// changed because the _names_ of these files correspond to the revisions they
+// point to.
+func (r *mockRepoForTest) FetchAndReturnNewReviewHashes(remote, notesRefPattern, archiveRefPattern string) ([]string, error) {
+	return nil, nil
+}
+
 // PushNotesForksAndArchive pushes the given notes, forks, and archive refs to a remote repo.
 func (r *mockRepoForTest) PushNotesForksAndArchive(remote, notesRefPattern, forksRef, archiveRefPattern string) error {
 	return nil
@@ -657,29 +685,4 @@
 // intend to keep.
 func (r *mockRepoForTest) PullNotesForksAndArchive(remote, notesRefPattern, forksRef, archiveRefPattern string) error {
 	return nil
-=======
-// MergeNotes merges in the remote's state of the archives reference into
-// the local repository's.
-func (repo *mockRepoForTest) MergeNotes(remote, notesRefPattern string) error {
-	return nil
-}
-
-// MergeArchives merges in the remote's state of the archives reference into
-// the local repository's.
-func (repo *mockRepoForTest) MergeArchives(remote,
-	archiveRefPattern string) error {
-	return nil
-}
-
-// FetchAndReturnNewReviewHashes fetches the notes "branches" and then susses
-// out the IDs (the revision the review points to) of any new reviews, then
-// returns that list of IDs.
-//
-// This is accomplished by determining which files in the notes tree have
-// changed because the _names_ of these files correspond to the revisions they
-// point to.
-func (repo *mockRepoForTest) FetchAndReturnNewReviewHashes(remote, notesRefPattern,
-	archiveRefPattern string) ([]string, error) {
-	return nil, nil
->>>>>>> 98c8fb2f
 }