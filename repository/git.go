/*
Copyright 2015 Google Inc. All rights reserved.

Licensed under the Apache License, Version 2.0 (the "License");
you may not use this file except in compliance with the License.
You may obtain a copy of the License at

    http://www.apache.org/licenses/LICENSE-2.0

Unless required by applicable law or agreed to in writing, software
distributed under the License is distributed on an "AS IS" BASIS,
WITHOUT WARRANTIES OR CONDITIONS OF ANY KIND, either express or implied.
See the License for the specific language governing permissions and
limitations under the License.
*/

// Package repository contains helper methods for working with the Git repo.
package repository

import (
	"bufio"
	"bytes"
	"crypto/sha1"
	"encoding/json"
	"fmt"
	"io"
	"io/ioutil"
	"os"
	"os/exec"
	"sort"
	"strconv"
	"strings"
)

const (
<<<<<<< HEAD
	branchRefPrefix   = "refs/heads/"
	devtoolsRefPrefix = "refs/devtools/"
=======
	branchRefPrefix         = "refs/heads/"
	notesRefPrefix          = "refs/notes/"
	devtoolsRefPrefix       = "refs/devtools/"
	remoteDevtoolsRefPrefix = "refs/remoteDevtools/"
>>>>>>> d586cafb
)

// GitRepo represents an instance of a (local) git repository.
type GitRepo struct {
	Path string
}

// Run the given git command with the given I/O reader/writers and environment, returning an error if it fails.
func (repo *GitRepo) runGitCommandWithIOAndEnv(stdin io.Reader, stdout, stderr io.Writer, env []string, args ...string) error {
	cmd := exec.Command("git", args...)
	cmd.Dir = repo.Path
	cmd.Stdin = stdin
	cmd.Stdout = stdout
	cmd.Stderr = stderr
	cmd.Env = env
	return cmd.Run()
}

// Run the given git command with the given I/O reader/writers, returning an error if it fails.
func (repo *GitRepo) runGitCommandWithIO(stdin io.Reader, stdout, stderr io.Writer, args ...string) error {
	return repo.runGitCommandWithIOAndEnv(stdin, stdout, stderr, nil, args...)
}

// Run the given git command and return its stdout, or an error if the command fails.
func (repo *GitRepo) runGitCommandRaw(args ...string) (string, string, error) {
	var stdout bytes.Buffer
	var stderr bytes.Buffer
	err := repo.runGitCommandWithIO(nil, &stdout, &stderr, args...)
	return strings.TrimSpace(stdout.String()), strings.TrimSpace(stderr.String()), err
}

// Run the given git command and return its stdout, or an error if the command fails.
func (repo *GitRepo) runGitCommand(args ...string) (string, error) {
	stdout, stderr, err := repo.runGitCommandRaw(args...)
	if err != nil {
		if stderr == "" {
			stderr = "Error running git command: " + strings.Join(args, " ")
		}
		err = fmt.Errorf(stderr)
	}
	return stdout, err
}

// Run the given git command and return its stdout, or an error if the command fails.
func (repo *GitRepo) runGitCommandWithEnv(env []string, args ...string) (string, error) {
	var stdout bytes.Buffer
	var stderr bytes.Buffer
	err := repo.runGitCommandWithIOAndEnv(nil, &stdout, &stderr, env, args...)
	if err != nil {
		stderrStr := strings.TrimSpace(stderr.String())
		if stderrStr == "" {
			stderrStr = "Error running git command: " + strings.Join(args, " ")
		}
		err = fmt.Errorf(stderrStr)
	}
	return strings.TrimSpace(stdout.String()), err
}

// Run the given git command using the same stdin, stdout, and stderr as the review tool.
func (repo *GitRepo) runGitCommandInline(args ...string) error {
	return repo.runGitCommandWithIO(os.Stdin, os.Stdout, os.Stderr, args...)
}

// NewGitRepo determines if the given working directory is inside of a git repository,
// and returns the corresponding GitRepo instance if it is.
func NewGitRepo(path string) (*GitRepo, error) {
	repo := &GitRepo{Path: path}
	_, _, err := repo.runGitCommandRaw("rev-parse")
	if err == nil {
		return repo, nil
	}
	if _, ok := err.(*exec.ExitError); ok {
		return nil, err
	}
	return nil, err
}

func (repo *GitRepo) HasRef(ref string) (bool, error) {
	_, _, err := repo.runGitCommandRaw("show-ref", "--verify", "--quiet", ref)
	if err == nil {
		return true, nil
	}
	if _, ok := err.(*exec.ExitError); ok {
		return false, nil
	}
	// Got an unexpected error
	return false, err
}

<<<<<<< HEAD
=======
// HasObject returns whether or not the repo contains an object with the given hash.
func (repo *GitRepo) HasObject(hash string) (bool, error) {
	_, err := repo.runGitCommand("cat-file", "-e", hash)
	if err == nil {
		// We verified the object exists
		return true, nil
	}
	if _, ok := err.(*exec.ExitError); ok {
		return false, nil
	}
	// Got an unexpected error
	return false, err
}

>>>>>>> d586cafb
// GetPath returns the path to the repo.
func (repo *GitRepo) GetPath() string {
	return repo.Path
}

// GetRepoStateHash returns a hash which embodies the entire current state of a repository.
func (repo *GitRepo) GetRepoStateHash() (string, error) {
	stateSummary, error := repo.runGitCommand("show-ref")
	return fmt.Sprintf("%x", sha1.Sum([]byte(stateSummary))), error
}

// GetUserEmail returns the email address that the user has used to configure git.
func (repo *GitRepo) GetUserEmail() (string, error) {
	return repo.runGitCommand("config", "user.email")
}

// GetUserSigningKey returns the key id the user has configured for
// sigining git artifacts.
func (repo *GitRepo) GetUserSigningKey() (string, error) {
	return repo.runGitCommand("config", "user.signingKey")
}

// GetCoreEditor returns the name of the editor that the user has used to configure git.
func (repo *GitRepo) GetCoreEditor() (string, error) {
	return repo.runGitCommand("var", "GIT_EDITOR")
}

// GetSubmitStrategy returns the way in which a review is submitted
func (repo *GitRepo) GetSubmitStrategy() (string, error) {
	submitStrategy, _ := repo.runGitCommand("config", "appraise.submit")
	return submitStrategy, nil
}

// HasUncommittedChanges returns true if there are local, uncommitted changes.
func (repo *GitRepo) HasUncommittedChanges() (bool, error) {
	out, err := repo.runGitCommand("status", "--porcelain")
	if err != nil {
		return false, err
	}
	if len(out) > 0 {
		return true, nil
	}
	return false, nil
}

// VerifyCommit verifies that the supplied hash points to a known commit.
func (repo *GitRepo) VerifyCommit(hash string) error {
	out, err := repo.runGitCommand("cat-file", "-t", hash)
	if err != nil {
		return err
	}
	objectType := strings.TrimSpace(string(out))
	if objectType != "commit" {
		return fmt.Errorf("Hash %q points to a non-commit object of type %q", hash, objectType)
	}
	return nil
}

// VerifyGitRef verifies that the supplied ref points to a known commit.
func (repo *GitRepo) VerifyGitRef(ref string) error {
	_, err := repo.runGitCommand("show-ref", "--verify", ref)
	return err
}

// GetHeadRef returns the ref that is the current HEAD.
func (repo *GitRepo) GetHeadRef() (string, error) {
	return repo.runGitCommand("symbolic-ref", "HEAD")
}

// GetCommitHash returns the hash of the commit pointed to by the given ref.
func (repo *GitRepo) GetCommitHash(ref string) (string, error) {
	return repo.runGitCommand("show", "-s", "--format=%H", ref)
}

// ResolveRefCommit returns the commit pointed to by the given ref, which may be a remote ref.
//
// This differs from GetCommitHash which only works on exact matches, in that it will try to
// intelligently handle the scenario of a ref not existing locally, but being known to exist
// in a remote repo.
//
// This method should be used when a command may be performed by either the reviewer or the
// reviewee, while GetCommitHash should be used when the encompassing command should only be
// performed by the reviewee.
func (repo *GitRepo) ResolveRefCommit(ref string) (string, error) {
	if err := repo.VerifyGitRef(ref); err == nil {
		return repo.GetCommitHash(ref)
	}
	if strings.HasPrefix(ref, "refs/heads/") {
		// The ref is a branch. Check if it exists in exactly one remote
		pattern := strings.Replace(ref, "refs/heads", "**", 1)
		matchingOutput, err := repo.runGitCommand("for-each-ref", "--format=%(refname)", pattern)
		if err != nil {
			return "", err
		}
		matchingRefs := strings.Split(matchingOutput, "\n")
		if len(matchingRefs) == 1 && matchingRefs[0] != "" {
			// There is exactly one match
			return repo.GetCommitHash(matchingRefs[0])
		}
		return "", fmt.Errorf("Unable to find a git ref matching the pattern %q", pattern)
	}
	return "", fmt.Errorf("Unknown git ref %q", ref)
}

// GetCommitMessage returns the message stored in the commit pointed to by the given ref.
func (repo *GitRepo) GetCommitMessage(ref string) (string, error) {
	return repo.runGitCommand("show", "-s", "--format=%B", ref)
}

// GetCommitTime returns the commit time of the commit pointed to by the given ref.
func (repo *GitRepo) GetCommitTime(ref string) (string, error) {
	return repo.runGitCommand("show", "-s", "--format=%ct", ref)
}

// GetLastParent returns the last parent of the given commit (as ordered by git).
func (repo *GitRepo) GetLastParent(ref string) (string, error) {
	return repo.runGitCommand("rev-list", "--skip", "1", "-n", "1", ref)
}

// GetCommitDetails returns the details of a commit's metadata.
func (repo GitRepo) GetCommitDetails(ref string) (*CommitDetails, error) {
	var err error
	show := func(formatString string) (result string) {
		if err != nil {
			return ""
		}
		result, err = repo.runGitCommand("show", "-s", ref, fmt.Sprintf("--format=tformat:%s", formatString))
		return result
	}

	jsonFormatString := "{\"tree\":\"%T\", \"time\": \"%at\"}"
	detailsJSON := show(jsonFormatString)
	if err != nil {
		return nil, err
	}
	var details CommitDetails
	err = json.Unmarshal([]byte(detailsJSON), &details)
	if err != nil {
		return nil, err
	}
	details.Author = show("%an")
	details.AuthorEmail = show("%ae")
	details.Committer = show("%cn")
	details.CommitterEmail = show("%ce")
	details.Summary = show("%s")
	parentsString := show("%P")
	details.Parents = strings.Split(parentsString, " ")
	if err != nil {
		return nil, err
	}
	return &details, nil
}

// MergeBase determines if the first commit that is an ancestor of the two arguments.
func (repo *GitRepo) MergeBase(a, b string) (string, error) {
	return repo.runGitCommand("merge-base", a, b)
}

// IsAncestor determines if the first argument points to a commit that is an ancestor of the second.
func (repo *GitRepo) IsAncestor(ancestor, descendant string) (bool, error) {
	_, _, err := repo.runGitCommandRaw("merge-base", "--is-ancestor", ancestor, descendant)
	if err == nil {
		return true, nil
	}
	if _, ok := err.(*exec.ExitError); ok {
		return false, nil
	}
	return false, fmt.Errorf("Error while trying to determine commit ancestry: %v", err)
}

// Diff computes the diff between two given commits.
func (repo *GitRepo) Diff(left, right string, diffArgs ...string) (string, error) {
	args := []string{"diff"}
	args = append(args, diffArgs...)
	args = append(args, fmt.Sprintf("%s..%s", left, right))
	return repo.runGitCommand(args...)
}

// Show returns the contents of the given file at the given commit.
func (repo *GitRepo) Show(commit, path string) (string, error) {
	return repo.runGitCommand("show", fmt.Sprintf("%s:%s", commit, path))
}

// SwitchToRef changes the currently-checked-out ref.
func (repo *GitRepo) SwitchToRef(ref string) error {
	// If the ref starts with "refs/heads/", then we have to trim that prefix,
	// or else we will wind up in a detached HEAD state.
	if strings.HasPrefix(ref, branchRefPrefix) {
		ref = ref[len(branchRefPrefix):]
	}
	_, err := repo.runGitCommand("checkout", ref)
	return err
}

// mergeArchives merges two archive refs.
func (repo *GitRepo) mergeArchives(archive, remoteArchive string) error {
	hasRemote, err := repo.HasRef(remoteArchive)
	if err != nil {
		return err
	}
	if !hasRemote {
		// The remote archive does not exist, so we have nothing to do
		return nil
	}
	remoteHash, err := repo.GetCommitHash(remoteArchive)
	if err != nil {
		return err
	}

	hasLocal, err := repo.HasRef(archive)
	if err != nil {
		return err
	}
	if !hasLocal {
		// The local archive does not exist, so we merely need to set it
		_, err := repo.runGitCommand("update-ref", archive, remoteHash)
		return err
	}
	archiveHash, err := repo.GetCommitHash(archive)
	if err != nil {
		return err
	}

	isAncestor, err := repo.IsAncestor(archiveHash, remoteHash)
	if err != nil {
		return err
	}
	if isAncestor {
		// The archive can simply be fast-forwarded
		_, err := repo.runGitCommand("update-ref", archive, remoteHash, archiveHash)
		return err
	}

	// Create a merge commit of the two archives
	refDetails, err := repo.GetCommitDetails(remoteArchive)
	if err != nil {
		return err
	}
	newArchiveHash, err := repo.runGitCommand("commit-tree", "-p", remoteHash, "-p", archiveHash, "-m", "Merge local and remote archives", refDetails.Tree)
	if err != nil {
		return err
	}
	newArchiveHash = strings.TrimSpace(newArchiveHash)
	_, err = repo.runGitCommand("update-ref", archive, newArchiveHash, archiveHash)
	return err
}

// ArchiveRef adds the current commit pointed to by the 'ref' argument
// under the ref specified in the 'archive' argument.
//
// Both the 'ref' and 'archive' arguments are expected to be the fully
// qualified names of git refs (e.g. 'refs/heads/my-change' or
// 'refs/devtools/archives/reviews').
//
// If the ref pointed to by the 'archive' argument does not exist
// yet, then it will be created.
func (repo *GitRepo) ArchiveRef(ref, archive string) error {
	refHash, err := repo.GetCommitHash(ref)
	if err != nil {
		return err
	}
	refDetails, err := repo.GetCommitDetails(ref)
	if err != nil {
		return err
	}

	commitTreeArgs := []string{"commit-tree"}
	archiveHash, err := repo.GetCommitHash(archive)
	if err != nil {
		archiveHash = ""
	} else {
		if isAncestor, err := repo.IsAncestor(refHash, archiveHash); err != nil {
			return err
		} else if isAncestor {
			// The ref has already been archived, so we have nothing to do
			return nil
		}
		commitTreeArgs = append(commitTreeArgs, "-p", archiveHash)
	}
	commitTreeArgs = append(commitTreeArgs, "-p", refHash, "-m", fmt.Sprintf("Archive %s", refHash), refDetails.Tree)
	newArchiveHash, err := repo.runGitCommand(commitTreeArgs...)
	if err != nil {
		return err
	}
	newArchiveHash = strings.TrimSpace(newArchiveHash)
	updateRefArgs := []string{"update-ref", archive, newArchiveHash}
	if archiveHash != "" {
		updateRefArgs = append(updateRefArgs, archiveHash)
	}
	_, err = repo.runGitCommand(updateRefArgs...)
	return err
}

// MergeRef merges the given ref into the current one.
//
// The ref argument is the ref to merge, and fastForward indicates that the
// current ref should only move forward, as opposed to creating a bubble merge.
// The messages argument(s) provide text that should be included in the default
// merge commit message (separated by blank lines).
func (repo *GitRepo) MergeRef(ref string, fastForward bool, messages ...string) error {
	args := []string{"merge"}
	if fastForward {
		args = append(args, "--ff", "--ff-only")
	} else {
		args = append(args, "--no-ff")
	}
	if len(messages) > 0 {
		commitMessage := strings.Join(messages, "\n\n")
		args = append(args, "-e", "-m", commitMessage)
	}
	args = append(args, ref)
	return repo.runGitCommandInline(args...)
}

// MergeAndSignRef merges the given ref into the current one and signs the
// merge.
//
// The ref argument is the ref to merge, and fastForward indicates that the
// current ref should only move forward, as opposed to creating a bubble merge.
// The messages argument(s) provide text that should be included in the default
// merge commit message (separated by blank lines).
func (repo *GitRepo) MergeAndSignRef(ref string, fastForward bool,
	messages ...string) error {

	args := []string{"merge"}
	if fastForward {
		args = append(args, "--ff", "--ff-only", "-S")
	} else {
		args = append(args, "--no-ff", "-S")
	}
	if len(messages) > 0 {
		commitMessage := strings.Join(messages, "\n\n")
		args = append(args, "-e", "-m", commitMessage)
	}
	args = append(args, ref)
	return repo.runGitCommandInline(args...)
}

// RebaseRef rebases the current ref onto the given one.
func (repo *GitRepo) RebaseRef(ref string) error {
	return repo.runGitCommandInline("rebase", "-i", ref)
}

// RebaseAndSignRef rebases the current ref onto the given one and signs the
// result.
func (repo *GitRepo) RebaseAndSignRef(ref string) error {
	return repo.runGitCommandInline("rebase", "-S", "-i", ref)
}

// ListCommits returns the list of commits reachable from the given ref.
//
// The generated list is in chronological order (with the oldest commit first).
//
// If the specified ref does not exist, then this method returns an empty result.
func (repo *GitRepo) ListCommits(ref string) []string {
	var stdout bytes.Buffer
	var stderr bytes.Buffer
	if err := repo.runGitCommandWithIO(nil, &stdout, &stderr, "rev-list", "--reverse", ref); err != nil {
		return nil
	}

	byteLines := bytes.Split(stdout.Bytes(), []byte("\n"))
	var commits []string
	for _, byteLine := range byteLines {
		commits = append(commits, string(byteLine))
	}
	return commits
}

// ListCommitsBetween returns the list of commits between the two given revisions.
//
// The "from" parameter is the starting point (exclusive), and the "to"
// parameter is the ending point (inclusive).
//
// The "from" commit does not need to be an ancestor of the "to" commit. If it
// is not, then the merge base of the two is used as the starting point.
// Admittedly, this makes calling these the "between" commits is a bit of a
// misnomer, but it also makes the method easier to use when you want to
// generate the list of changes in a feature branch, as it eliminates the need
// to explicitly calculate the merge base. This also makes the semantics of the
// method compatible with git's built-in "rev-list" command.
//
// The generated list is in chronological order (with the oldest commit first).
func (repo *GitRepo) ListCommitsBetween(from, to string) ([]string, error) {
	out, err := repo.runGitCommand("rev-list", "--reverse", from+".."+to)
	if err != nil {
		return nil, err
	}
	if out == "" {
		return nil, nil
	}
	return strings.Split(out, "\n"), nil
}

// StoreBlob writes the given file to the repository and returns its hash.
<<<<<<< HEAD
func (repo *GitRepo) StoreBlob(b *Blob) (string, error) {
	if b.savedHash != "" {
		if _, existsErr := repo.runGitCommand("cat-file", "-e", b.savedHash); existsErr == nil {
			// We verified the blob already exists
			return b.savedHash, nil
		}
	}
	stdin := strings.NewReader(b.Contents)
=======
func (repo *GitRepo) StoreBlob(contents string) (string, error) {
	stdin := strings.NewReader(contents)
>>>>>>> d586cafb
	var stdout bytes.Buffer
	var stderr bytes.Buffer
	args := []string{"hash-object", "-w", "-t", "blob", "--stdin"}
	err := repo.runGitCommandWithIO(stdin, &stdout, &stderr, args...)
	if err != nil {
		message := strings.TrimSpace(stderr.String())
		return "", fmt.Errorf("failure storing a git blob, %v: %q", err, message)
	}
	return strings.TrimSpace(stdout.String()), nil
}

// StoreTree writes the given file tree to the repository and returns its hash.
<<<<<<< HEAD
func (repo *GitRepo) StoreTree(t *Tree) (string, error) {
	if t.savedHash != "" {
		if _, existsErr := repo.runGitCommand("cat-file", "-e", t.savedHash); existsErr == nil {
			// We verified the tree already exists
			return t.savedHash, nil
		}
	}
	var lines []string
	for path, obj := range t.contents {
=======
func (repo *GitRepo) StoreTree(contents map[string]TreeChild) (string, error) {
	var lines []string
	for path, obj := range contents {
>>>>>>> d586cafb
		objHash, err := obj.Store(repo)
		if err != nil {
			return "", err
		}
		mode := "040000"
		if obj.Type() == "blob" {
			mode = "100644"
		}
		line := fmt.Sprintf("%s %s %s\t%s", mode, obj.Type(), objHash, path)
		lines = append(lines, line)
	}
	stdin := strings.NewReader(strings.Join(lines, "\n"))
	var stdout bytes.Buffer
	var stderr bytes.Buffer
	args := []string{"mktree"}
	err := repo.runGitCommandWithIO(stdin, &stdout, &stderr, args...)
	if err != nil {
		message := strings.TrimSpace(stderr.String())
		return "", fmt.Errorf("failure storing a git tree, %v: %q", err, message)
	}
	return strings.TrimSpace(stdout.String()), nil
}

func (repo *GitRepo) readBlob(objHash string) (*Blob, error) {
	out, err := repo.runGitCommand("cat-file", "-p", objHash)
	if err != nil {
		return nil, fmt.Errorf("failure reading the file contents of %q: %v", objHash, err)
	}
<<<<<<< HEAD
	return &Blob{Contents: out, savedHash: objHash}, nil
=======
	return &Blob{contents: out, savedHashes: map[Repo]string{repo: objHash}}, nil
>>>>>>> d586cafb
}

func (repo *GitRepo) ReadTree(ref string) (*Tree, error) {
	return repo.readTreeWithHash(ref, "")
}

func (repo *GitRepo) readTreeWithHash(ref, hash string) (*Tree, error) {
	out, err := repo.runGitCommand("ls-tree", "--full-tree", ref)
	if err != nil {
		return nil, fmt.Errorf("failure listing the file contents of %q: %v", ref, err)
	}
<<<<<<< HEAD
	t := NewTree()
	if len(out) == 0 {
		// This is possible if the tree is empty
		return t, nil
	}
	contents := t.Contents()
=======
	contents := make(map[string]TreeChild)
	if len(out) == 0 {
		// This is possible if the tree is empty
		return NewTree(contents), nil
	}
>>>>>>> d586cafb
	for _, line := range strings.Split(out, "\n") {
		lineParts := strings.Split(line, "\t")
		if len(lineParts) != 2 {
			return nil, fmt.Errorf("malformed ls-tree output line: %q", line)
		}
		path := lineParts[1]
		lineParts = strings.Split(lineParts[0], " ")
		if len(lineParts) != 3 {
			return nil, fmt.Errorf("malformed ls-tree output line: %q", line)
		}
		objType := lineParts[1]
		objHash := lineParts[2]
		var child TreeChild
		if objType == "tree" {
			child, err = repo.readTreeWithHash(objHash, objHash)
		} else if objType == "blob" {
			child, err = repo.readBlob(objHash)
		} else {
			return nil, fmt.Errorf("unrecognized tree object type: %q", objType)
		}
		if err != nil {
			return nil, fmt.Errorf("failed to read a tree child object: %v", err)
		}
		contents[path] = child
	}
<<<<<<< HEAD
	t.savedHash = hash
=======
	t := NewTree(contents)
	t.savedHashes[repo] = hash
>>>>>>> d586cafb
	return t, nil
}

// CreateCommit creates a commit object and returns its hash.
<<<<<<< HEAD
func (repo *GitRepo) CreateCommit(t *Tree, parents []string, message string) (string, error) {
	treeHash, err := repo.StoreTree(t)
	if err != nil {
		return "", fmt.Errorf("failure storing a tree: %v", err)
	}
	return repo.CreateCommitFromTreeHash(treeHash, parents, message)
}

// CreateCommitFromTreeHash creates a commit object and returns its hash.
func (repo *GitRepo) CreateCommitFromTreeHash(treeHash string, parents []string, message string) (string, error) {
	args := []string{"commit-tree", treeHash, "-m", message}
	for _, parent := range parents {
		args = append(args, "-p", parent)
	}
	return repo.runGitCommand(args...)
=======
func (repo *GitRepo) CreateCommit(details *CommitDetails) (string, error) {
	args := []string{"commit-tree", details.Tree, "-m", details.Summary}
	for _, parent := range details.Parents {
		args = append(args, "-p", parent)
	}
	var env []string
	if details.Author != "" {
		env = append(env, fmt.Sprintf("GIT_AUTHOR_NAME=%s", details.Author))
	}
	if details.AuthorEmail != "" {
		env = append(env, fmt.Sprintf("GIT_AUTHOR_EMAIL=%s", details.AuthorEmail))
	}
	if details.AuthorTime != "" {
		env = append(env, fmt.Sprintf("GIT_AUTHOR_DATE=%s", details.AuthorTime))
	}
	if details.Committer != "" {
		env = append(env, fmt.Sprintf("GIT_COMMITTER_NAME=%s", details.Committer))
	}
	if details.CommitterEmail != "" {
		env = append(env, fmt.Sprintf("GIT_COMMITTER_EMAIL=%s", details.CommitterEmail))
	}
	if details.Time != "" {
		env = append(env, fmt.Sprintf("GIT_COMMITTER_DATE=%s", details.Time))
	}
	return repo.runGitCommandWithEnv(env, args...)
}

// CreateCommitWithTree creates a commit object with the given tree and returns its hash.
func (repo *GitRepo) CreateCommitWithTree(details *CommitDetails, t *Tree) (string, error) {
	treeHash, err := repo.StoreTree(t.Contents())
	if err != nil {
		return "", fmt.Errorf("failure storing a tree: %v", err)
	}
	details.Tree = treeHash
	return repo.CreateCommit(details)
>>>>>>> d586cafb
}

// SetRef sets the commit pointed to by the specified ref to `newCommitHash`,
// iff the ref currently points `previousCommitHash`.
func (repo *GitRepo) SetRef(ref, newCommitHash, previousCommitHash string) error {
	args := []string{"update-ref", ref, newCommitHash}
	if previousCommitHash != "" {
		args = append(args, previousCommitHash)
	}
	_, err := repo.runGitCommand(args...)
	return err
}

// GetNotes uses the "git" command-line tool to read the notes from the given ref for a given revision.
func (repo *GitRepo) GetNotes(notesRef, revision string) []Note {
	var notes []Note
	rawNotes, err := repo.runGitCommand("notes", "--ref", notesRef, "show", revision)
	if err != nil {
		// We just assume that this means there are no notes
		return nil
	}
	for _, line := range strings.Split(rawNotes, "\n") {
		notes = append(notes, Note([]byte(line)))
	}
	return notes
}

func stringsReader(s []*string) io.Reader {
	var subReaders []io.Reader
	for _, strPtr := range s {
		subReader := strings.NewReader(*strPtr)
		subReaders = append(subReaders, subReader, strings.NewReader("\n"))
	}
	return io.MultiReader(subReaders...)
}

// splitBatchCheckOutput parses the output of a 'git cat-file --batch-check=...' command.
//
// The output is expected to be formatted as a series of entries, with each
// entry consisting of:
// 1. The SHA1 hash of the git object being output, followed by a space.
// 2. The git "type" of the object (commit, blob, tree, missing, etc), followed by a newline.
//
// To generate this format, make sure that the 'git cat-file' command includes
// the argument '--batch-check=%(objectname) %(objecttype)'.
//
// The return value is a map from object hash to a boolean indicating if that object is a commit.
func splitBatchCheckOutput(out *bytes.Buffer) (map[string]bool, error) {
	isCommit := make(map[string]bool)
	reader := bufio.NewReader(out)
	for {
		nameLine, err := reader.ReadString(byte(' '))
		if err == io.EOF {
			return isCommit, nil
		}
		if err != nil {
			return nil, fmt.Errorf("Failure while reading the next object name: %v", err)
		}
		nameLine = strings.TrimSuffix(nameLine, " ")
		typeLine, err := reader.ReadString(byte('\n'))
		if err != nil && err != io.EOF {
			return nil, fmt.Errorf("Failure while reading the next object type: %q - %v", nameLine, err)
		}
		typeLine = strings.TrimSuffix(typeLine, "\n")
		if typeLine == "commit" {
			isCommit[nameLine] = true
		}
	}
}

// splitBatchCatFileOutput parses the output of a 'git cat-file --batch=...' command.
//
// The output is expected to be formatted as a series of entries, with each
// entry consisting of:
// 1. The SHA1 hash of the git object being output, followed by a newline.
// 2. The size of the object's contents in bytes, followed by a newline.
// 3. The objects contents.
//
// To generate this format, make sure that the 'git cat-file' command includes
// the argument '--batch=%(objectname)\n%(objectsize)'.
func splitBatchCatFileOutput(out *bytes.Buffer) (map[string][]byte, error) {
	contentsMap := make(map[string][]byte)
	reader := bufio.NewReader(out)
	for {
		nameLine, err := reader.ReadString(byte('\n'))
		if strings.HasSuffix(nameLine, "\n") {
			nameLine = strings.TrimSuffix(nameLine, "\n")
		}
		if err == io.EOF {
			return contentsMap, nil
		}
		if err != nil {
			return nil, fmt.Errorf("Failure while reading the next object name: %v", err)
		}
		sizeLine, err := reader.ReadString(byte('\n'))
		if strings.HasSuffix(sizeLine, "\n") {
			sizeLine = strings.TrimSuffix(sizeLine, "\n")
		}
		if err != nil {
			return nil, fmt.Errorf("Failure while reading the next object size: %q - %v", nameLine, err)
		}
		size, err := strconv.Atoi(sizeLine)
		if err != nil {
			return nil, fmt.Errorf("Failure while parsing the next object size: %q - %v", nameLine, err)
		}
		contentBytes := make([]byte, size, size)
		readDest := contentBytes
		len := 0
		err = nil
		for err == nil && len < size {
			nextLen := 0
			nextLen, err = reader.Read(readDest)
			len += nextLen
			readDest = contentBytes[len:]
		}
		contentsMap[nameLine] = contentBytes
		if err == io.EOF {
			return contentsMap, nil
		}
		if err != nil {
			return nil, err
		}
		for bs, err := reader.Peek(1); err == nil && bs[0] == byte('\n'); bs, err = reader.Peek(1) {
			reader.ReadByte()
		}
	}
}

// notesMapping represents the association between a git object and the notes for that object.
type notesMapping struct {
	ObjectHash *string
	NotesHash  *string
}

// notesOverview represents a high-level overview of all the notes under a single notes ref.
type notesOverview struct {
	NotesMappings      []*notesMapping
	ObjectHashesReader io.Reader
	NotesHashesReader  io.Reader
}

// notesOverview returns an overview of the git notes stored under the given ref.
func (repo *GitRepo) notesOverview(notesRef string) (*notesOverview, error) {
	var stdout bytes.Buffer
	var stderr bytes.Buffer
	if err := repo.runGitCommandWithIO(nil, &stdout, &stderr, "notes", "--ref", notesRef, "list"); err != nil {
		return nil, err
	}

	var notesMappings []*notesMapping
	var objHashes []*string
	var notesHashes []*string
	outScanner := bufio.NewScanner(&stdout)
	for outScanner.Scan() {
		line := outScanner.Text()
		lineParts := strings.Split(line, " ")
		if len(lineParts) != 2 {
			return nil, fmt.Errorf("Malformed output line from 'git-notes list': %q", line)
		}
		objHash := &lineParts[1]
		notesHash := &lineParts[0]
		notesMappings = append(notesMappings, &notesMapping{
			ObjectHash: objHash,
			NotesHash:  notesHash,
		})
		objHashes = append(objHashes, objHash)
		notesHashes = append(notesHashes, notesHash)
	}
	err := outScanner.Err()
	if err != nil && err != io.EOF {
		return nil, fmt.Errorf("Failure parsing the output of 'git-notes list': %v", err)
	}
	return &notesOverview{
		NotesMappings:      notesMappings,
		ObjectHashesReader: stringsReader(objHashes),
		NotesHashesReader:  stringsReader(notesHashes),
	}, nil
}

// getIsCommitMap returns a mapping of all the annotated objects that are commits.
func (overview *notesOverview) getIsCommitMap(repo *GitRepo) (map[string]bool, error) {
	var stdout bytes.Buffer
	var stderr bytes.Buffer
	if err := repo.runGitCommandWithIO(overview.ObjectHashesReader, &stdout, &stderr, "cat-file", "--batch-check=%(objectname) %(objecttype)"); err != nil {
		return nil, fmt.Errorf("Failure performing a batch file check: %v", err)
	}
	isCommit, err := splitBatchCheckOutput(&stdout)
	if err != nil {
		return nil, fmt.Errorf("Failure parsing the output of a batch file check: %v", err)
	}
	return isCommit, nil
}

// getNoteContentsMap returns a mapping from all the notes hashes to their contents.
func (overview *notesOverview) getNoteContentsMap(repo *GitRepo) (map[string][]byte, error) {
	var stdout bytes.Buffer
	var stderr bytes.Buffer
	if err := repo.runGitCommandWithIO(overview.NotesHashesReader, &stdout, &stderr, "cat-file", "--batch=%(objectname)\n%(objectsize)"); err != nil {
		return nil, fmt.Errorf("Failure performing a batch file read: %v", err)
	}
	noteContentsMap, err := splitBatchCatFileOutput(&stdout)
	if err != nil {
		return nil, fmt.Errorf("Failure parsing the output of a batch file read: %v", err)
	}
	return noteContentsMap, nil
}

// GetAllNotes reads the contents of the notes under the given ref for every commit.
//
// The returned value is a mapping from commit hash to the list of notes for that commit.
//
// This is the batch version of the corresponding GetNotes(...) method.
func (repo *GitRepo) GetAllNotes(notesRef string) (map[string][]Note, error) {
	// This code is unfortunately quite complicated, but it needs to be so.
	//
	// Conceptually, this is equivalent to:
	//   result := make(map[string][]Note)
	//   for _, commit := range repo.ListNotedRevisions(notesRef) {
	//     result[commit] = repo.GetNotes(notesRef, commit)
	//   }
	//   return result, nil
	//
	// However, that logic would require separate executions of the 'git'
	// command for every annotated commit. For a repo with 10s of thousands
	// of reviews, that would mean calling Cmd.Run(...) 10s of thousands of
	// times. That, in turn, would take so long that the tool would be unusable.
	//
	// This method avoids that by taking advantage of the 'git cat-file --batch="..."'
	// command. That allows us to use a single invocation of Cmd.Run(...) to
	// inspect multiple git objects at once.
	//
	// As such, regardless of the number of reviews in a repo, we can get all
	// of the notes using a total of three invocations of Cmd.Run(...):
	//  1. One to list all the annotated objects (and their notes hash)
	//  2. A second one to filter out all of the annotated objects that are not commits.
	//  3. A final one to get the contents of all of the notes blobs.
	overview, err := repo.notesOverview(notesRef)
	if err != nil {
		return nil, err
	}
	isCommit, err := overview.getIsCommitMap(repo)
	if err != nil {
		return nil, fmt.Errorf("Failure building the set of commit objects: %v", err)
	}
	noteContentsMap, err := overview.getNoteContentsMap(repo)
	if err != nil {
		return nil, fmt.Errorf("Failure building the mapping from notes hash to contents: %v", err)
	}
	commitNotesMap := make(map[string][]Note)
	for _, notesMapping := range overview.NotesMappings {
		if !isCommit[*notesMapping.ObjectHash] {
			continue
		}
		noteBytes := noteContentsMap[*notesMapping.NotesHash]
		byteSlices := bytes.Split(noteBytes, []byte("\n"))
		var notes []Note
		for _, slice := range byteSlices {
			notes = append(notes, Note(slice))
		}
		commitNotesMap[*notesMapping.ObjectHash] = notes
	}

	return commitNotesMap, nil
}

// AppendNote appends a note to a revision under the given ref.
func (repo *GitRepo) AppendNote(notesRef, revision string, note Note) error {
	_, err := repo.runGitCommand("notes", "--ref", notesRef, "append", "-m", string(note), revision)
	return err
}

// ListNotedRevisions returns the collection of revisions that are annotated by notes in the given ref.
func (repo *GitRepo) ListNotedRevisions(notesRef string) []string {
	var revisions []string
	notesListOut, err := repo.runGitCommand("notes", "--ref", notesRef, "list")
	if err != nil {
		return nil
	}
	notesList := strings.Split(notesListOut, "\n")
	for _, notePair := range notesList {
		noteParts := strings.SplitN(notePair, " ", 2)
		if len(noteParts) == 2 {
			objHash := noteParts[1]
			objType, err := repo.runGitCommand("cat-file", "-t", objHash)
			// If a note points to an object that we do not know about (yet), then err will not
			// be nil. We can safely just ignore those notes.
			if err == nil && objType == "commit" {
				revisions = append(revisions, objHash)
			}
		}
	}
	return revisions
}

// Remotes returns a list of the remotes.
func (repo *GitRepo) Remotes() ([]string, error) {
	remotes, err := repo.runGitCommand("remote")
	if err != nil {
		return nil, err
	}
	remoteNames := strings.Split(remotes, "\n")
	var result []string
	for _, name := range remoteNames {
		result = append(result, strings.TrimSpace(name))
	}
	sort.Strings(result)
	return result, nil
}

// Fetch fetches from the given remote using the supplied refspecs.
<<<<<<< HEAD
func (repo *GitRepo) Fetch(remote string, fetchSpecs []string) error {
	args := []string{"fetch", remote}
	args = append(args, fetchSpecs...)
	_, err := repo.runGitCommand(args...)
	return err
=======
func (repo *GitRepo) Fetch(remote string, refspecs ...string) error {
	args := []string{"fetch", remote}
	args = append(args, refspecs...)
	return repo.runGitCommandInline(args...)
>>>>>>> d586cafb
}

// PushNotes pushes git notes to a remote repo.
func (repo *GitRepo) PushNotes(remote, notesRefPattern string) error {
	refspec := fmt.Sprintf("%s:%s", notesRefPattern, notesRefPattern)

	// The push is liable to fail if the user forgot to do a pull first, so
	// we treat errors as user errors rather than fatal errors.
	err := repo.runGitCommandInline("push", remote, refspec)
	if err != nil {
		return fmt.Errorf("Failed to push to the remote '%s': %v", remote, err)
	}
	return nil
}

// PushNotesAndArchive pushes the given notes and archive refs to a remote repo.
func (repo *GitRepo) PushNotesAndArchive(remote, notesRefPattern, archiveRefPattern string) error {
	notesRefspec := fmt.Sprintf("%s:%s", notesRefPattern, notesRefPattern)
	archiveRefspec := fmt.Sprintf("%s:%s", archiveRefPattern, archiveRefPattern)
	err := repo.runGitCommandInline("push", remote, notesRefspec, archiveRefspec)
	if err != nil {
		return fmt.Errorf("Failed to push the local archive to the remote '%s': %v", remote, err)
	}
	return nil
}

func (repo *GitRepo) getRefHashes(refPattern string) (map[string]string, error) {
	if !strings.HasSuffix(refPattern, "/*") {
		return nil, fmt.Errorf("unsupported ref pattern %q", refPattern)
	}
	refPrefix := strings.TrimSuffix(refPattern, "*")
	showRef, err := repo.runGitCommand("show-ref")
	if err != nil {
		return nil, err
	}
	refsMap := make(map[string]string)
	for _, line := range strings.Split(showRef, "\n") {
		lineParts := strings.Split(line, " ")
		if len(lineParts) != 2 {
			return nil, fmt.Errorf("unexpected line in output of `git show-ref`: %q", line)
		}
		if strings.HasPrefix(lineParts[1], refPrefix) {
			refsMap[lineParts[1]] = lineParts[0]
		}
	}
	return refsMap, nil
}

func getRemoteNotesRef(remote, localNotesRef string) string {
<<<<<<< HEAD
	relativeNotesRef := strings.TrimPrefix(localNotesRef, "refs/notes/")
	return "refs/notes/remotes/" + remote + "/" + relativeNotesRef
}

func getLocalNotesRef(remote, remoteNotesRef string) string {
	relativeNotesRef := strings.TrimPrefix(remoteNotesRef, "refs/notes/remotes/"+remote+"/")
	return "refs/notes/" + relativeNotesRef
=======
	// Note: The pattern for remote notes deviates from that of remote heads and devtools,
	// because the git command line tool requires all notes refs to be located under the
	// "refs/notes/" prefix.
	//
	// Because of that, we make the remote refs a subset of the local refs instead of
	// a parallel tree, which is the pattern used for heads and devtools.
	//
	// E.G. ("refs/notes/..." -> "refs/notes/remotes/<remote>/...")
	//   versus ("refs/heads/..." -> "refs/remotes/<remote>/...")
	relativeNotesRef := strings.TrimPrefix(localNotesRef, notesRefPrefix)
	return notesRefPrefix + "remotes/" + remote + "/" + relativeNotesRef
}

func getLocalNotesRef(remote, remoteNotesRef string) string {
	relativeNotesRef := strings.TrimPrefix(remoteNotesRef, notesRefPrefix+"remotes/"+remote+"/")
	return notesRefPrefix + relativeNotesRef
>>>>>>> d586cafb
}

// MergeNotes merges in the remote's state of the notes reference into the
// local repository's.
func (repo *GitRepo) MergeNotes(remote, notesRefPattern string) error {
	remoteRefPattern := getRemoteNotesRef(remote, notesRefPattern)
	refsMap, err := repo.getRefHashes(remoteRefPattern)
	if err != nil {
		return err
	}
	for remoteRef := range refsMap {
		localRef := getLocalNotesRef(remote, remoteRef)
		if _, err := repo.runGitCommand("notes", "--ref", localRef, "merge", remoteRef, "-s", "cat_sort_uniq"); err != nil {
			return err
		}
	}
	return nil
}

// PullNotes fetches the contents of the given notes ref from a remote repo,
// and then merges them with the corresponding local notes using the
// "cat_sort_uniq" strategy.
func (repo *GitRepo) PullNotes(remote, notesRefPattern string) error {
	remoteNotesRefPattern := getRemoteNotesRef(remote, notesRefPattern)
	fetchRefSpec := fmt.Sprintf("+%s:%s", notesRefPattern, remoteNotesRefPattern)
	err := repo.Fetch(remote, fetchRefSpec)
	if err != nil {
		return err
	}

	return repo.MergeNotes(remote, notesRefPattern)
}

func getRemoteDevtoolsRef(remote, devtoolsRefPattern string) string {
<<<<<<< HEAD
	relativeRef := strings.TrimPrefix(devtoolsRefPattern, "refs/devtools/")
	return "refs/remoteDevtools/" + remote + "/" + relativeRef
}

func getLocalDevtoolsRef(remote, remoteDevtoolsRef string) string {
	relativeRef := strings.TrimPrefix(remoteDevtoolsRef, "refs/remoteDevtools/"+remote+"/")
	return "refs/devtools/" + relativeRef
=======
	relativeRef := strings.TrimPrefix(devtoolsRefPattern, devtoolsRefPrefix)
	return remoteDevtoolsRefPrefix + remote + "/" + relativeRef
}

func getLocalDevtoolsRef(remote, remoteDevtoolsRef string) string {
	relativeRef := strings.TrimPrefix(remoteDevtoolsRef, remoteDevtoolsRefPrefix+remote+"/")
	return devtoolsRefPrefix + relativeRef
>>>>>>> d586cafb
}

// MergeArchives merges in the remote's state of the archives reference into
// the local repository's.
func (repo *GitRepo) MergeArchives(remote, archiveRefPattern string) error {
	remoteRefPattern := getRemoteDevtoolsRef(remote, archiveRefPattern)
	refsMap, err := repo.getRefHashes(remoteRefPattern)
	if err != nil {
		return err
	}
	for remoteRef := range refsMap {
		localRef := getLocalDevtoolsRef(remote, remoteRef)
		if err := repo.mergeArchives(localRef, remoteRef); err != nil {
			return err
		}
	}
	return nil
}

// FetchAndReturnNewReviewHashes fetches the notes "branches" and then susses
// out the IDs (the revision the review points to) of any new reviews, then
// returns that list of IDs.
<<<<<<< HEAD
//
// This is accomplished by determining which files in the notes tree have
// changed because the _names_ of these files correspond to the revisions they
// point to.
func (repo *GitRepo) FetchAndReturnNewReviewHashes(remote, notesRefPattern string, devtoolsRefPatterns ...string) ([]string, error) {
	for _, refPattern := range devtoolsRefPatterns {
		if !strings.HasPrefix(refPattern, devtoolsRefPrefix) {
			return nil, fmt.Errorf("Unsupported devtools ref: %q", refPattern)
		}
	}
	remoteNotesRefPattern := getRemoteNotesRef(remote, notesRefPattern)
	notesFetchRefSpec := fmt.Sprintf("+%s:%s", notesRefPattern, remoteNotesRefPattern)

	localDevtoolsRefPattern := devtoolsRefPrefix + "*"
	remoteDevtoolsRefPattern := getRemoteDevtoolsRef(remote, localDevtoolsRefPattern)
	devtoolsFetchRefSpec := fmt.Sprintf("+%s:%s", localDevtoolsRefPattern, remoteDevtoolsRefPattern)

	// Prior to fetching, record the current state of the remote notes refs
	priorRefHashes, err := repo.getRefHashes(remoteNotesRefPattern)
	if err != nil {
		return nil, fmt.Errorf("failure reading the existing ref hashes for the remote %q: %v", remote, err)
	}

	if err := repo.runGitCommandInline("fetch", remote, notesFetchRefSpec, devtoolsFetchRefSpec); err != nil {
		return nil, fmt.Errorf("failure fetching from the remote %q: %v", remote, err)
	}

	// After fetching, record the updated state of the remote notes refs
	updatedRefHashes, err := repo.getRefHashes(remoteNotesRefPattern)
	if err != nil {
		return nil, fmt.Errorf("failure reading the updated ref hashes for the remote %q: %v", remote, err)
	}

	// Now that we have our two lists, we need to merge them.
	updatedReviewSet := make(map[string]struct{})
	for ref, hash := range updatedRefHashes {
		priorHash, ok := priorRefHashes[ref]
		if priorHash == hash {
			// Nothing has changed for this ref
			continue
		}
		var notes string
		var err error
		if !ok {
			// This is a new ref, so include every noted object
			notes, err = repo.runGitCommand("ls-tree", "-r", "--name-only", hash)
		} else {
			notes, err = repo.runGitCommand("diff", "--name-only", priorHash, hash)
		}
		if err != nil {
			return nil, err
		}
		// The name of the review matches the name of the notes tree entry, with slashes removed
		reviews := strings.Split(strings.Replace(notes, "/", "", -1), "\n")
		for _, review := range reviews {
			updatedReviewSet[review] = struct{}{}
		}
	}

	updatedReviews := make([]string, 0, len(updatedReviewSet))
	for key, _ := range updatedReviewSet {
		updatedReviews = append(updatedReviews, key)
	}
	return updatedReviews, nil
}

// PullNotesAndArchive fetches the contents of the notes and archives refs from
// a remote repo, and merges them with the corresponding local refs.
//
// For notes refs, we assume that every note can be automatically merged using
// the 'cat_sort_uniq' strategy (the git-appraise schemas fit that requirement),
// so we automatically merge the remote notes into the local notes.
//
// For "archive" refs, they are expected to be used solely for maintaining
// reachability of commits that are part of the history of any reviews,
// so we do not maintain any consistency with their tree objects. Instead,
// we merely ensure that their history graph includes every commit that we
// intend to keep.
func (repo *GitRepo) PullNotesAndArchive(remote, notesRefPattern, archiveRefPattern string) error {
	if _, err := repo.FetchAndReturnNewReviewHashes(remote, notesRefPattern, archiveRefPattern); err != nil {
		return fmt.Errorf("failure fetching from the remote %q: %v", remote, err)
	}
	if err := repo.MergeArchives(remote, archiveRefPattern); err != nil {
		return fmt.Errorf("failure merging archives from the remote %q: %v", remote, err)
	}
	if err := repo.MergeNotes(remote, notesRefPattern); err != nil {
		return fmt.Errorf("failure merging notes from the remote %q: %v", remote, err)
	}
	return nil
}

// MergeForks merges in the remote's state of the forks reference
// into the local repository's.
func (repo *GitRepo) MergeForks(remote, forksRef string) error {
	remoteRef := getRemoteDevtoolsRef(remote, forksRef)
	hasRemote, err := repo.HasRef(remoteRef)
	if err != nil {
		return err
	}
	if !hasRemote {
		// There are no remote forks to merge
		return nil
	}
	hasLocal, err := repo.HasRef(forksRef)
	if err != nil {
		return err
	}
	if !hasLocal {
		// The local forks commit does not exist, so we merely need to set it
		_, err := repo.runGitCommand("update-ref", forksRef, remoteRef)
		return err
	}

	dir, err := ioutil.TempDir("", "merge-forks-dir")
	if err != nil {
		return err
	}
	defer os.RemoveAll(dir)
	if _, err := repo.runGitCommand("worktree", "add", dir, forksRef); err != nil {
		return err
	}
	defer func() {
		repo.runGitCommand("worktree", "remove", "--force", dir)
	}()

	workTreeRepo := &GitRepo{
		Path: dir,
	}
	if _, err := workTreeRepo.runGitCommand("merge", "--commit", "--allow-unrelated-histories", "--no-edit", "-s", "recursive", "-X", "ours", remoteRef); err != nil {
		return err
	}
	if _, err := workTreeRepo.runGitCommand("update-ref", forksRef, "HEAD"); err != nil {
		return err
	}
	return nil
}

// PullNotesForksAndArchive fetches the contents of the notes, forks, and archives
// refs from  a remote repo, and merges them with the corresponding local refs.
//
// For notes refs, we assume that every note can be automatically merged using
// the 'cat_sort_uniq' strategy (the git-appraise schemas fit that requirement),
// so we automatically merge the remote notes into the local notes.
//
// For the forks ref, we assume that we can merge using the recursive, `ours`,
// merge strategy.
//
// For "archive" refs, they are expected to be used solely for maintaining
// reachability of commits that are part of the history of any reviews,
// so we do not maintain any consistency with their tree objects. Instead,
// we merely ensure that their history graph includes every commit that we
// intend to keep.
//
// The returned slice contains a list of all objects for which new notes were
// fetched from the remote.
func (repo *GitRepo) PullNotesForksAndArchive(remote, notesRefPattern, forksRef, archiveRefPattern string) ([]string, error) {
	if !strings.HasPrefix(forksRef, devtoolsRefPrefix) {
		return nil, fmt.Errorf("Unsupported forks ref: %q", forksRef)
	}
	reviews, err := repo.FetchAndReturnNewReviewHashes(remote, notesRefPattern, archiveRefPattern)
	if err != nil {
		return nil, fmt.Errorf("failure fetching from the remote %q: %v", remote, err)
	}
	if err := repo.MergeArchives(remote, archiveRefPattern); err != nil {
		return nil, fmt.Errorf("failure merging archives from the remote %q: %v", remote, err)
	}
	if err := repo.MergeNotes(remote, notesRefPattern); err != nil {
		return nil, fmt.Errorf("failure merging notes from the remote %q: %v", remote, err)
	}
	if err := repo.MergeForks(remote, forksRef); err != nil {
		return nil, fmt.Errorf("failure merging forks from the remote %q, %v", remote, err)
	}
	return reviews, nil
}

// Push pushes the given refs to a remote repo.
func (repo *GitRepo) Push(remote string, refSpecs ...string) error {
	pushArgs := append([]string{"push", remote}, refSpecs...)
	err := repo.runGitCommandInline(pushArgs...)
	if err != nil {
		return fmt.Errorf("Failed to push the local refs to the remote '%s': %v", remote, err)
	}
=======
//
// This is accomplished by determining which files in the notes tree have
// changed because the _names_ of these files correspond to the revisions they
// point to.
func (repo *GitRepo) FetchAndReturnNewReviewHashes(remote, notesRefPattern string, devtoolsRefPatterns ...string) ([]string, error) {
	for _, refPattern := range devtoolsRefPatterns {
		if !strings.HasPrefix(refPattern, devtoolsRefPrefix) {
			return nil, fmt.Errorf("Unsupported devtools ref: %q", refPattern)
		}
	}
	remoteNotesRefPattern := getRemoteNotesRef(remote, notesRefPattern)
	notesFetchRefSpec := fmt.Sprintf("+%s:%s", notesRefPattern, remoteNotesRefPattern)

	localDevtoolsRefPattern := devtoolsRefPrefix + "*"
	remoteDevtoolsRefPattern := getRemoteDevtoolsRef(remote, localDevtoolsRefPattern)
	devtoolsFetchRefSpec := fmt.Sprintf("+%s:%s", localDevtoolsRefPattern, remoteDevtoolsRefPattern)

	// Prior to fetching, record the current state of the remote notes refs
	priorRefHashes, err := repo.getRefHashes(remoteNotesRefPattern)
	if err != nil {
		return nil, fmt.Errorf("failure reading the existing ref hashes for the remote %q: %v", remote, err)
	}

	if err := repo.Fetch(remote, notesFetchRefSpec, devtoolsFetchRefSpec); err != nil {
		return nil, fmt.Errorf("failure fetching from the remote %q: %v", remote, err)
	}

	// After fetching, record the updated state of the remote notes refs
	updatedRefHashes, err := repo.getRefHashes(remoteNotesRefPattern)
	if err != nil {
		return nil, fmt.Errorf("failure reading the updated ref hashes for the remote %q: %v", remote, err)
	}

	// Now that we have our two lists, we need to merge them.
	updatedReviewSet := make(map[string]struct{})
	for ref, hash := range updatedRefHashes {
		priorHash, ok := priorRefHashes[ref]
		if priorHash == hash {
			// Nothing has changed for this ref
			continue
		}
		var notes string
		var err error
		if !ok {
			// This is a new ref, so include every noted object
			notes, err = repo.runGitCommand("ls-tree", "-r", "--name-only", hash)
		} else {
			notes, err = repo.runGitCommand("diff", "--name-only", priorHash, hash)
		}
		if err != nil {
			return nil, err
		}
		// The name of the review matches the name of the notes tree entry, with slashes removed
		reviews := strings.Split(strings.Replace(notes, "/", "", -1), "\n")
		for _, review := range reviews {
			updatedReviewSet[review] = struct{}{}
		}
	}

	updatedReviews := make([]string, 0, len(updatedReviewSet))
	for key, _ := range updatedReviewSet {
		updatedReviews = append(updatedReviews, key)
	}
	return updatedReviews, nil
}

// PullNotesAndArchive fetches the contents of the notes and archives refs from
// a remote repo, and merges them with the corresponding local refs.
//
// For notes refs, we assume that every note can be automatically merged using
// the 'cat_sort_uniq' strategy (the git-appraise schemas fit that requirement),
// so we automatically merge the remote notes into the local notes.
//
// For "archive" refs, they are expected to be used solely for maintaining
// reachability of commits that are part of the history of any reviews,
// so we do not maintain any consistency with their tree objects. Instead,
// we merely ensure that their history graph includes every commit that we
// intend to keep.
func (repo *GitRepo) PullNotesAndArchive(remote, notesRefPattern, archiveRefPattern string) error {
	if _, err := repo.FetchAndReturnNewReviewHashes(remote, notesRefPattern, archiveRefPattern); err != nil {
		return fmt.Errorf("failure fetching from the remote %q: %v", remote, err)
	}
	if err := repo.MergeArchives(remote, archiveRefPattern); err != nil {
		return fmt.Errorf("failure merging archives from the remote %q: %v", remote, err)
	}
	if err := repo.MergeNotes(remote, notesRefPattern); err != nil {
		return fmt.Errorf("failure merging notes from the remote %q: %v", remote, err)
	}
	return nil
}

// Push pushes the given refs to a remote repo.
func (repo *GitRepo) Push(remote string, refSpecs ...string) error {
	pushArgs := append([]string{"push", remote}, refSpecs...)
	err := repo.runGitCommandInline(pushArgs...)
	if err != nil {
		return fmt.Errorf("Failed to push the local refs to the remote '%s': %v", remote, err)
	}
>>>>>>> d586cafb
	return nil
}<|MERGE_RESOLUTION|>--- conflicted
+++ resolved
@@ -33,15 +33,10 @@
 )
 
 const (
-<<<<<<< HEAD
-	branchRefPrefix   = "refs/heads/"
-	devtoolsRefPrefix = "refs/devtools/"
-=======
 	branchRefPrefix         = "refs/heads/"
 	notesRefPrefix          = "refs/notes/"
 	devtoolsRefPrefix       = "refs/devtools/"
 	remoteDevtoolsRefPrefix = "refs/remoteDevtools/"
->>>>>>> d586cafb
 )
 
 // GitRepo represents an instance of a (local) git repository.
@@ -131,8 +126,6 @@
 	return false, err
 }
 
-<<<<<<< HEAD
-=======
 // HasObject returns whether or not the repo contains an object with the given hash.
 func (repo *GitRepo) HasObject(hash string) (bool, error) {
 	_, err := repo.runGitCommand("cat-file", "-e", hash)
@@ -147,7 +140,6 @@
 	return false, err
 }
 
->>>>>>> d586cafb
 // GetPath returns the path to the repo.
 func (repo *GitRepo) GetPath() string {
 	return repo.Path
@@ -543,19 +535,8 @@
 }
 
 // StoreBlob writes the given file to the repository and returns its hash.
-<<<<<<< HEAD
-func (repo *GitRepo) StoreBlob(b *Blob) (string, error) {
-	if b.savedHash != "" {
-		if _, existsErr := repo.runGitCommand("cat-file", "-e", b.savedHash); existsErr == nil {
-			// We verified the blob already exists
-			return b.savedHash, nil
-		}
-	}
-	stdin := strings.NewReader(b.Contents)
-=======
 func (repo *GitRepo) StoreBlob(contents string) (string, error) {
 	stdin := strings.NewReader(contents)
->>>>>>> d586cafb
 	var stdout bytes.Buffer
 	var stderr bytes.Buffer
 	args := []string{"hash-object", "-w", "-t", "blob", "--stdin"}
@@ -568,21 +549,9 @@
 }
 
 // StoreTree writes the given file tree to the repository and returns its hash.
-<<<<<<< HEAD
-func (repo *GitRepo) StoreTree(t *Tree) (string, error) {
-	if t.savedHash != "" {
-		if _, existsErr := repo.runGitCommand("cat-file", "-e", t.savedHash); existsErr == nil {
-			// We verified the tree already exists
-			return t.savedHash, nil
-		}
-	}
-	var lines []string
-	for path, obj := range t.contents {
-=======
 func (repo *GitRepo) StoreTree(contents map[string]TreeChild) (string, error) {
 	var lines []string
 	for path, obj := range contents {
->>>>>>> d586cafb
 		objHash, err := obj.Store(repo)
 		if err != nil {
 			return "", err
@@ -611,11 +580,7 @@
 	if err != nil {
 		return nil, fmt.Errorf("failure reading the file contents of %q: %v", objHash, err)
 	}
-<<<<<<< HEAD
-	return &Blob{Contents: out, savedHash: objHash}, nil
-=======
 	return &Blob{contents: out, savedHashes: map[Repo]string{repo: objHash}}, nil
->>>>>>> d586cafb
 }
 
 func (repo *GitRepo) ReadTree(ref string) (*Tree, error) {
@@ -627,20 +592,11 @@
 	if err != nil {
 		return nil, fmt.Errorf("failure listing the file contents of %q: %v", ref, err)
 	}
-<<<<<<< HEAD
-	t := NewTree()
-	if len(out) == 0 {
-		// This is possible if the tree is empty
-		return t, nil
-	}
-	contents := t.Contents()
-=======
 	contents := make(map[string]TreeChild)
 	if len(out) == 0 {
 		// This is possible if the tree is empty
 		return NewTree(contents), nil
 	}
->>>>>>> d586cafb
 	for _, line := range strings.Split(out, "\n") {
 		lineParts := strings.Split(line, "\t")
 		if len(lineParts) != 2 {
@@ -666,33 +622,12 @@
 		}
 		contents[path] = child
 	}
-<<<<<<< HEAD
-	t.savedHash = hash
-=======
 	t := NewTree(contents)
 	t.savedHashes[repo] = hash
->>>>>>> d586cafb
 	return t, nil
 }
 
 // CreateCommit creates a commit object and returns its hash.
-<<<<<<< HEAD
-func (repo *GitRepo) CreateCommit(t *Tree, parents []string, message string) (string, error) {
-	treeHash, err := repo.StoreTree(t)
-	if err != nil {
-		return "", fmt.Errorf("failure storing a tree: %v", err)
-	}
-	return repo.CreateCommitFromTreeHash(treeHash, parents, message)
-}
-
-// CreateCommitFromTreeHash creates a commit object and returns its hash.
-func (repo *GitRepo) CreateCommitFromTreeHash(treeHash string, parents []string, message string) (string, error) {
-	args := []string{"commit-tree", treeHash, "-m", message}
-	for _, parent := range parents {
-		args = append(args, "-p", parent)
-	}
-	return repo.runGitCommand(args...)
-=======
 func (repo *GitRepo) CreateCommit(details *CommitDetails) (string, error) {
 	args := []string{"commit-tree", details.Tree, "-m", details.Summary}
 	for _, parent := range details.Parents {
@@ -728,7 +663,6 @@
 	}
 	details.Tree = treeHash
 	return repo.CreateCommit(details)
->>>>>>> d586cafb
 }
 
 // SetRef sets the commit pointed to by the specified ref to `newCommitHash`,
@@ -1039,18 +973,10 @@
 }
 
 // Fetch fetches from the given remote using the supplied refspecs.
-<<<<<<< HEAD
-func (repo *GitRepo) Fetch(remote string, fetchSpecs []string) error {
-	args := []string{"fetch", remote}
-	args = append(args, fetchSpecs...)
-	_, err := repo.runGitCommand(args...)
-	return err
-=======
 func (repo *GitRepo) Fetch(remote string, refspecs ...string) error {
 	args := []string{"fetch", remote}
 	args = append(args, refspecs...)
 	return repo.runGitCommandInline(args...)
->>>>>>> d586cafb
 }
 
 // PushNotes pushes git notes to a remote repo.
@@ -1100,15 +1026,6 @@
 }
 
 func getRemoteNotesRef(remote, localNotesRef string) string {
-<<<<<<< HEAD
-	relativeNotesRef := strings.TrimPrefix(localNotesRef, "refs/notes/")
-	return "refs/notes/remotes/" + remote + "/" + relativeNotesRef
-}
-
-func getLocalNotesRef(remote, remoteNotesRef string) string {
-	relativeNotesRef := strings.TrimPrefix(remoteNotesRef, "refs/notes/remotes/"+remote+"/")
-	return "refs/notes/" + relativeNotesRef
-=======
 	// Note: The pattern for remote notes deviates from that of remote heads and devtools,
 	// because the git command line tool requires all notes refs to be located under the
 	// "refs/notes/" prefix.
@@ -1125,7 +1042,6 @@
 func getLocalNotesRef(remote, remoteNotesRef string) string {
 	relativeNotesRef := strings.TrimPrefix(remoteNotesRef, notesRefPrefix+"remotes/"+remote+"/")
 	return notesRefPrefix + relativeNotesRef
->>>>>>> d586cafb
 }
 
 // MergeNotes merges in the remote's state of the notes reference into the
@@ -1160,15 +1076,6 @@
 }
 
 func getRemoteDevtoolsRef(remote, devtoolsRefPattern string) string {
-<<<<<<< HEAD
-	relativeRef := strings.TrimPrefix(devtoolsRefPattern, "refs/devtools/")
-	return "refs/remoteDevtools/" + remote + "/" + relativeRef
-}
-
-func getLocalDevtoolsRef(remote, remoteDevtoolsRef string) string {
-	relativeRef := strings.TrimPrefix(remoteDevtoolsRef, "refs/remoteDevtools/"+remote+"/")
-	return "refs/devtools/" + relativeRef
-=======
 	relativeRef := strings.TrimPrefix(devtoolsRefPattern, devtoolsRefPrefix)
 	return remoteDevtoolsRefPrefix + remote + "/" + relativeRef
 }
@@ -1176,7 +1083,6 @@
 func getLocalDevtoolsRef(remote, remoteDevtoolsRef string) string {
 	relativeRef := strings.TrimPrefix(remoteDevtoolsRef, remoteDevtoolsRefPrefix+remote+"/")
 	return devtoolsRefPrefix + relativeRef
->>>>>>> d586cafb
 }
 
 // MergeArchives merges in the remote's state of the archives reference into
@@ -1199,7 +1105,6 @@
 // FetchAndReturnNewReviewHashes fetches the notes "branches" and then susses
 // out the IDs (the revision the review points to) of any new reviews, then
 // returns that list of IDs.
-<<<<<<< HEAD
 //
 // This is accomplished by determining which files in the notes tree have
 // changed because the _names_ of these files correspond to the revisions they
@@ -1223,7 +1128,7 @@
 		return nil, fmt.Errorf("failure reading the existing ref hashes for the remote %q: %v", remote, err)
 	}
 
-	if err := repo.runGitCommandInline("fetch", remote, notesFetchRefSpec, devtoolsFetchRefSpec); err != nil {
+	if err := repo.Fetch(remote, notesFetchRefSpec, devtoolsFetchRefSpec); err != nil {
 		return nil, fmt.Errorf("failure fetching from the remote %q: %v", remote, err)
 	}
 
@@ -1382,105 +1287,5 @@
 	if err != nil {
 		return fmt.Errorf("Failed to push the local refs to the remote '%s': %v", remote, err)
 	}
-=======
-//
-// This is accomplished by determining which files in the notes tree have
-// changed because the _names_ of these files correspond to the revisions they
-// point to.
-func (repo *GitRepo) FetchAndReturnNewReviewHashes(remote, notesRefPattern string, devtoolsRefPatterns ...string) ([]string, error) {
-	for _, refPattern := range devtoolsRefPatterns {
-		if !strings.HasPrefix(refPattern, devtoolsRefPrefix) {
-			return nil, fmt.Errorf("Unsupported devtools ref: %q", refPattern)
-		}
-	}
-	remoteNotesRefPattern := getRemoteNotesRef(remote, notesRefPattern)
-	notesFetchRefSpec := fmt.Sprintf("+%s:%s", notesRefPattern, remoteNotesRefPattern)
-
-	localDevtoolsRefPattern := devtoolsRefPrefix + "*"
-	remoteDevtoolsRefPattern := getRemoteDevtoolsRef(remote, localDevtoolsRefPattern)
-	devtoolsFetchRefSpec := fmt.Sprintf("+%s:%s", localDevtoolsRefPattern, remoteDevtoolsRefPattern)
-
-	// Prior to fetching, record the current state of the remote notes refs
-	priorRefHashes, err := repo.getRefHashes(remoteNotesRefPattern)
-	if err != nil {
-		return nil, fmt.Errorf("failure reading the existing ref hashes for the remote %q: %v", remote, err)
-	}
-
-	if err := repo.Fetch(remote, notesFetchRefSpec, devtoolsFetchRefSpec); err != nil {
-		return nil, fmt.Errorf("failure fetching from the remote %q: %v", remote, err)
-	}
-
-	// After fetching, record the updated state of the remote notes refs
-	updatedRefHashes, err := repo.getRefHashes(remoteNotesRefPattern)
-	if err != nil {
-		return nil, fmt.Errorf("failure reading the updated ref hashes for the remote %q: %v", remote, err)
-	}
-
-	// Now that we have our two lists, we need to merge them.
-	updatedReviewSet := make(map[string]struct{})
-	for ref, hash := range updatedRefHashes {
-		priorHash, ok := priorRefHashes[ref]
-		if priorHash == hash {
-			// Nothing has changed for this ref
-			continue
-		}
-		var notes string
-		var err error
-		if !ok {
-			// This is a new ref, so include every noted object
-			notes, err = repo.runGitCommand("ls-tree", "-r", "--name-only", hash)
-		} else {
-			notes, err = repo.runGitCommand("diff", "--name-only", priorHash, hash)
-		}
-		if err != nil {
-			return nil, err
-		}
-		// The name of the review matches the name of the notes tree entry, with slashes removed
-		reviews := strings.Split(strings.Replace(notes, "/", "", -1), "\n")
-		for _, review := range reviews {
-			updatedReviewSet[review] = struct{}{}
-		}
-	}
-
-	updatedReviews := make([]string, 0, len(updatedReviewSet))
-	for key, _ := range updatedReviewSet {
-		updatedReviews = append(updatedReviews, key)
-	}
-	return updatedReviews, nil
-}
-
-// PullNotesAndArchive fetches the contents of the notes and archives refs from
-// a remote repo, and merges them with the corresponding local refs.
-//
-// For notes refs, we assume that every note can be automatically merged using
-// the 'cat_sort_uniq' strategy (the git-appraise schemas fit that requirement),
-// so we automatically merge the remote notes into the local notes.
-//
-// For "archive" refs, they are expected to be used solely for maintaining
-// reachability of commits that are part of the history of any reviews,
-// so we do not maintain any consistency with their tree objects. Instead,
-// we merely ensure that their history graph includes every commit that we
-// intend to keep.
-func (repo *GitRepo) PullNotesAndArchive(remote, notesRefPattern, archiveRefPattern string) error {
-	if _, err := repo.FetchAndReturnNewReviewHashes(remote, notesRefPattern, archiveRefPattern); err != nil {
-		return fmt.Errorf("failure fetching from the remote %q: %v", remote, err)
-	}
-	if err := repo.MergeArchives(remote, archiveRefPattern); err != nil {
-		return fmt.Errorf("failure merging archives from the remote %q: %v", remote, err)
-	}
-	if err := repo.MergeNotes(remote, notesRefPattern); err != nil {
-		return fmt.Errorf("failure merging notes from the remote %q: %v", remote, err)
-	}
-	return nil
-}
-
-// Push pushes the given refs to a remote repo.
-func (repo *GitRepo) Push(remote string, refSpecs ...string) error {
-	pushArgs := append([]string{"push", remote}, refSpecs...)
-	err := repo.runGitCommandInline(pushArgs...)
-	if err != nil {
-		return fmt.Errorf("Failed to push the local refs to the remote '%s': %v", remote, err)
-	}
->>>>>>> d586cafb
 	return nil
 }